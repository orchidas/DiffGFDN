import argparse
import os
from pathlib import Path
import pickle
from typing import List, Optional

from loguru import logger
import torch
from pathlib import Path
from dataclass import NAFDatasetInfer
from run_model import dump_config_to_pickle, load_and_validate_config
from sofa_parser import convert_srir_to_brir, HRIRSOFAReader, save_to_sofa
from spatial_sampling.config import SpatialSamplingConfig
from spatial_sampling.dataloader import parse_room_data
from spatial_sampling.inference import get_ambisonic_rirs
from spatial_sampling.solver import run_training_spatial_sampling

# pylint: disable=W0621
# flake8: noqa=E251


def run_training(config_dict: SpatialSamplingConfig, infer_only: bool):
    """Run training / inference (if inter_only is true) for a single config dict"""
    # set random seeds
    torch.manual_seed(config_dict.seed)

    # make output directory
    if config_dict.train_dir is not None:
        # remove directory if it already exists, we want it to be overwritten
        if os.path.isdir(config_dict.train_dir):
            logger.warning("Training directory exists")
            # shutil.rmtree(config_dict.train_dir)
        else:
            # create the output directory
            os.makedirs(config_dict.train_dir)

    # save arguments
    args_file = os.path.join(config_dict.train_dir, 'config_args.pickle')
    dump_config_to_pickle(config_dict, args_file)
    run_training_spatial_sampling(config_dict, infer_only)


def run_inference_on_all_bands(
    output_path: str,
    data_path: str,
    config_path: str,
    infer_dataset_path: str,
    grid_resolution_m: float,
    return_brirs: bool = False,
    hrtf_path: Optional[str] = None,
):
    """
    Once the model is trained for each frequency band, 
    run inference over all bands and save the data.
    Args:
        output_path (str): where to save the output file (pkl for BRIR, sofa for SRIR)
        data_path (str): path where original full band CS dataset pickle file is saved
        config_path (str): path to config files
        infer_dataset_path (str): path to inference dataset containing listener positions. 
                                  Data must be of type NAFDatasetInfer
        grid_resolution_m (float): what is the grid resolution for inferencing?
        return_brirs (bool): whether to return BRIRs or ambisonic RIRs
        hrtf_path (str, optional): path to hrtf, if returning BRIRs
    """
    logger.info("Running inferencing for all octave bands...")
    assert infer_dataset_path is not None, "Must provide path to inference dataset \
            containing infererence positions"

    assert data_path is not None, "Must provide path to full band dataset"

    assert grid_resolution_m is not None, "Must provide grid resolution for inference"

    with open(infer_dataset_path, "rb") as f:
        infer_dataset = pickle.load(f)
    infer_pos_list = infer_dataset.infer_receiver_pos

    # get the original dataset
    room_data = parse_room_data(data_path)
    pred_room_data = get_ambisonic_rirs(infer_pos_list,
                                        room_data,
                                        use_trained_model=True,
                                        config_path=config_path,
                                        grid_resolution_m=grid_resolution_m)
    if return_brirs:
        logger.info("Converting to BRIRs")
        # get the HRTF
        hrtf_reader = HRIRSOFAReader(hrtf_path)

        if hrtf_reader.fs != room_data.sample_rate:
            logger.info(f"Resampling HRTFs to {room_data.sample_rate: .0f} Hz")
            hrtf_reader.resample_hrirs(room_data.sample_rate)

        pred_brirs = convert_srir_to_brir(pred_room_data.rirs, hrtf_reader,
                                          infer_dataset.orientation)

        mlp_brir_dataset = NAFDatasetInfer(
            orientation=infer_dataset.orientation,
            num_infer_receivers=infer_dataset.num_infer_receivers,
            infer_receiver_pos=infer_pos_list,
            gt_brirs=infer_dataset.gt_brirs,
            infer_brirs=pred_brirs)

        logger.info("Saving BRIRs in a pickle file")
        with open(output_path, "wb") as f:
            pickle.dump(mlp_brir_dataset, f)
    else:
        logger.info("Saving SRIRs to SOFA file")
        save_to_sofa(pred_room_data, output_path)


def main(
    config_dict: SpatialSamplingConfig,
    config_path: str,
    freqs_list_train: Optional[List] = None,
    infer_only: bool = False,
):
    """
    Test how much spatial sampling is needed for the MLP to learn the spatial distribution
    of the common slope amplitudes. The config file contains a range of train-valid split ratios.
    Args:
        config_dict (SpatialSamplingConfig): if training a single frequency band, the config dictionary
        config_path (str): path to config files
        freqs_list_train (List): list of frequency bands to train
        infer_only (bool): If true, only inference is done for the specified frequencu bands
                    and plots are made.        
    """
    if freqs_list_train is not None:

        for k in range(len(freqs_list_train)):
            logger.info(f"Running training for {freqs_list_train[k]} Hz band")

<<<<<<< HEAD
            config_dict_path = config_path / f'treble_data_grid_training_{int(freqs_list_train[k])}Hz_spatial_sampling_test.yml'
=======
            config_dict_path = config_path + f'treble_data_grid_training_{int(freqs_list_train[k])}'\
                               + 'Hz_directional_spatial_sampling_test.yml'
>>>>>>> 3930d78b
            cur_config_dict = load_and_validate_config(config_dict_path,
                                                       SpatialSamplingConfig)
        run_training(cur_config_dict, infer_only)
    else:
        run_training(config_dict, infer_only)


#########################################################################

if __name__ == '__main__':
    parser = argparse.ArgumentParser(description="Training or inference")

    parser.add_argument("-c",
                        "--config_file",
                        type=str,
                        help="Config file for training")
    parser.add_argument(
        "--infer",
        action="store_true",
        help="Set this flag to run inference instead of training")

    parser.add_argument(
        "--config_path",
        type=str,
        default=Path('data/config/spatial_sampling/').resolve(),
        help="Path to config files")

    parser.add_argument(
        "--freqs",
        nargs="+",  # Accepts multiple values
        type=float,  # Convert to float
        default=None,
        help="List of frequencies for training")

    parser.add_argument(
        "--data_path",
        type=str,
        default=Path('resources/Georg_3room_FDTD/srirs_spatial.pkl').resolve(),
        help="Path to full band dataset (needed for inferencing")

    parser.add_argument("--infer_dataset_path",
                        type=str,
                        default=None,
                        help="Path to Inference Dataset")

    parser.add_argument("--grid_res",
                        type=float,
                        default=None,
                        help="Grid resolution for inference")

    parser.add_argument(
        "--return_brirs",
        action="store_true",
        help="Set this flag to run inference instead of training")

    parser.add_argument(
        "--hrtf_path",
        type=str,
        default=Path(
            'resources/HRTF/48kHz/KEMAR_Knowl_EarSim_SmallEars_FreeFieldComp_48kHz.sofa'
        ).resolve(),
        help="Path to HRTF set")

    parser.add_argument("-o",
                        "--output_path",
                        type=str,
                        default=None,
                        help="Output file path")

    args = parser.parse_args()
    if args.config_file:
        config_dict = load_and_validate_config(args.config_file,
                                               SpatialSamplingConfig)
    else:
        config_dict = SpatialSamplingConfig()

    if args.infer_dataset_path is None:
        main(
            config_dict,
            config_path=args.config_path,
            freqs_list_train=args.freqs,
            infer_only=args.infer,
        )
    else:
        run_inference_on_all_bands(
            output_path=args.output_path,
            data_path=args.data_path,
            config_path=args.config_path,
            infer_dataset_path=args.infer_dataset_path,
            grid_resolution_m=args.grid_res,
            return_brirs=args.return_brirs,
            hrtf_path=args.hrtf_path,
        )<|MERGE_RESOLUTION|>--- conflicted
+++ resolved
@@ -129,12 +129,8 @@
         for k in range(len(freqs_list_train)):
             logger.info(f"Running training for {freqs_list_train[k]} Hz band")
 
-<<<<<<< HEAD
-            config_dict_path = config_path / f'treble_data_grid_training_{int(freqs_list_train[k])}Hz_spatial_sampling_test.yml'
-=======
             config_dict_path = config_path + f'treble_data_grid_training_{int(freqs_list_train[k])}'\
                                + 'Hz_directional_spatial_sampling_test.yml'
->>>>>>> 3930d78b
             cur_config_dict = load_and_validate_config(config_dict_path,
                                                        SpatialSamplingConfig)
         run_training(cur_config_dict, infer_only)
