--- conflicted
+++ resolved
@@ -95,13 +95,9 @@
             'train_valid_split': 0.8,
             'num_freq_bins': 131072,
             'use_edc_mask': True,
-<<<<<<< HEAD
             'use_colorless_loss': False,
             # 'edc_loss_weight': 10,
-=======
-            # 'edc_loss_weight': 10,
             # 'use_colorless_loss': True,
->>>>>>> 04df20ff
             'train_dir':
             f'output/grid_rir_treble_band_centre={cur_freq_hz}Hz_colorless_prototype/',
             'ir_dir':
@@ -112,11 +108,7 @@
                 'frequency_range': freq_range,
             },
         },
-<<<<<<< HEAD
-         'colorless_fdn_config': {
-=======
         'colorless_fdn_config': {
->>>>>>> 04df20ff
             'use_colorless_prototype': True,
             'batch_size': 4000,
             'max_epochs': 15,
@@ -136,10 +128,7 @@
 
     # writing the dictionary to a YAML file
     if write_config:
-<<<<<<< HEAD
-=======
         logger.info("Writing to config file")
->>>>>>> 04df20ff
         cur_config_path = f'{config_path}/treble_data_grid_training_{cur_freq_hz}Hz_colorless_prototype.yml'
         with open(cur_config_path, "w", encoding="utf-8") as file:
             yaml.safe_dump(config_dict, file, default_flow_style=False)
@@ -381,24 +370,10 @@
             freqs_list.index(elem) if elem in freqs_list else -1
             for elem in freqs_list_train
         ]
-
         train_config_dicts = [config_dicts[idx] for idx in freq_idx_to_train]
         # run training
         training(freqs_list_train, train_config_dicts)
 
-    # inferencing
-<<<<<<< HEAD
-    save_filename = Path(
-        'output/treble_data_grid_training_final_rirs_colorless_prototype.pkl'
-    ).resolve()
-    output_path = Path(
-        "audio/grid_rir_treble_subband_processing_colorless_prototype")
-    inferencing(freqs_list,
-                config_dicts,
-                save_filename,
-                output_path,
-                use_amp_preserve_filterbank=True)
-=======
     if training_complete:
         save_filename = Path(
             'output/treble_data_grid_training_final_rirs_colorless_prototype.pkl'
@@ -411,7 +386,6 @@
                     save_filename,
                     output_path,
                     use_amp_preserve_filterbank=True)
->>>>>>> 04df20ff
 
 
 if __name__ == '__main__':
