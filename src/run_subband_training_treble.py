import argparse
import os
from pathlib import Path
import shutil
from typing import List, Optional

from loguru import logger
import numpy as np
import pandas as pd
import pyfar as pf
from scipy.signal import fftconvolve, sosfiltfilt
import soundfile as sf
import torch
import yaml

from diff_gfdn.colorless_fdn.utils import get_colorless_fdn_params
from diff_gfdn.config.config import DiffGFDNConfig
from diff_gfdn.dataloader import load_dataset, ThreeRoomDataset
from diff_gfdn.model import DiffGFDNVarReceiverPos
from diff_gfdn.solver import run_training_var_receiver_pos
from diff_gfdn.utils import get_response
from run_model import dump_config_to_pickle, load_and_validate_config

# flake8: noqa: E231
# pylint: disable=W0621, W0632, E0402


def sum_arrays(group):
    """Sum subband RIRs to get a broadband RIR"""
    filtered = np.stack(group['filtered_time_samples'].values)
    summed_filtered = np.sum(filtered, axis=0)
    return summed_filtered


def create_config(
    cur_freq_hz: int,
    data_path: str,
    freq_range: List,
    config_path: str,
    write_config: bool = True,
    seed_base: int = 23463,
) -> DiffGFDNConfig:
    """Create config file for each subband"""

    # parameters from hypertuning
    if cur_freq_hz == 63:
        num_hidden_layers = 1
        num_neurons_per_layer = 2**3
    elif cur_freq_hz == 125:
        num_hidden_layers = 1
        num_neurons_per_layer = 2**4
    elif cur_freq_hz in (250, 500, 1000):
        num_hidden_layers = 5
        num_neurons_per_layer = 2**4
    else:
        num_hidden_layers = 3
        num_neurons_per_layer = 2**7

    seed = seed_base + cur_freq_hz + np.random.randint(0, 100, 1).item()
    config_dict = {
        'seed': seed,
        'room_dataset_path': data_path,
        'sample_rate': 32000.0,
        'num_delay_lines': 12,
        'decay_filter_config': {
            'use_absorption_filters': False,
            'learn_common_decay_times': False,
            'initialise_with_opt_values': True,
        },
        'trainer_config': {
<<<<<<< HEAD
            'max_epochs': 10,
=======
            'max_epochs': 15,
>>>>>>> af0c59cb
            'batch_size': 32,
            'device': 'cuda',
            'save_true_irs': True,
            'train_valid_split': 0.8,
            'num_freq_bins': 131072,
            'use_edc_mask': True,
<<<<<<< HEAD
            'use_colorless_loss': False,
            # 'edc_loss_weight': 10,
            # 'use_colorless_loss': True,
=======
            'edc_loss_weight': 10,
            'sparsity_loss_weight': 2,
            'use_colorless_loss': True,
            'use_asym_spectral_loss': True,
>>>>>>> af0c59cb
            'train_dir':
            f'output/grid_rir_treble_band_centre={cur_freq_hz}Hz_colorless_loss_diff_delays/',
            'ir_dir':
            f'audio/grid_rir_treble_band_centre={cur_freq_hz}Hz_colorless_loss_diff_delays',
            'subband_process_config': {
                'centre_frequency': cur_freq_hz,
                'num_fraction_octaves': 1,
                'frequency_range': freq_range,
                'use_amp_preserving_filterbank': True,
            },
        },
        # 'colorless_fdn_config': {
        #     'use_colorless_prototype': True,
        #     'batch_size': 4000,
        #     'max_epochs': 15,
        #     'lr': 0.01,
        #     'alpha': 1,
        # },
        'feedback_loop_config': {
            'coupling_matrix_type': 'scalar_matrix',
        },
        'output_filter_config': {
            'use_svfs': False,
            'num_hidden_layers': num_hidden_layers,
            'num_neurons_per_layer': num_neurons_per_layer,
            'num_fourier_features': 20,
        },
    }

    # writing the dictionary to a YAML file
    if write_config:
        logger.info("Writing to config file")
        cur_config_path = f'{config_path}/treble_data_grid_training_{cur_freq_hz}Hz'\
        + '_colorless_loss_diff_delays.yml'
        with open(cur_config_path, "w", encoding="utf-8") as file:
            yaml.safe_dump(config_dict, file, default_flow_style=False)

    diff_gfdn_config = DiffGFDNConfig(**config_dict)
    return diff_gfdn_config


def training(freqs_list: List, config_dicts: List[DiffGFDNConfig]):
    """Run DiffGFDN training for various subbands"""

    if freqs_list is None:
        logger.info("No frequencies to train on")
        return
    else:
        for k in range(len(freqs_list)):
            logger.info(f'Training GFDN for subband = {freqs_list[k]} Hz')
            # get config file
            config_dict = config_dicts[k]

            # make output directory
            if config_dict.trainer_config.train_dir is not None:
                # remove directory if it already exists, we want it to be overwritten
                if os.path.isdir(config_dict.trainer_config.train_dir):
                    shutil.rmtree(config_dict.trainer_config.train_dir)

                # create the output directory
                os.makedirs(config_dict.trainer_config.train_dir)

                # write arguments to a pickle file
                args_file = os.path.join(config_dict.trainer_config.train_dir,
                                         'config_args.pickle')
                dump_config_to_pickle(config_dict, args_file)

                # run the training
                run_training_var_receiver_pos(config_dict)

        logger.info('Training complete')


def inferencing(
    freqs_list: List,
    config_dicts: List[DiffGFDNConfig],
    save_filename: str,
    output_path: Path,
):
    """Run inferencing and save the full band RIRs for each position"""

    # prepare the reconstructing filterbank
    if config_dicts[
            0].trainer_config.subband_process_config.use_amp_preserving_filterbank:
        subband_filters, _ = pf.dsp.filter.reconstructing_fractional_octave_bands(
            None,
            num_fractions=config_dicts[0].trainer_config.
            subband_process_config.num_fraction_octaves,
            frequency_range=(freqs_list[0], freqs_list[-1]),
            sampling_rate=config_dicts[0].sample_rate,
        )
    else:
        subband_filters = pf.dsp.filter.fractional_octave_bands(
            None,
            num_fractions=config_dicts[0].trainer_config.
            subband_process_config.num_fraction_octaves,
            frequency_range=(freqs_list[0], freqs_list[-1]),
            sampling_rate=config_dicts[0].sample_rate,
        )

    if not os.path.exists(save_filename):
        synth_subband_rirs = pd.DataFrame(columns=[
            'frequency', 'position', 'time_samples', 'filtered_time_samples'
        ])

        if not os.path.exists(output_path.resolve()):
            os.mkdir(output_path.resolve())

        # loop through all subband frequencies
        for k in range(len(freqs_list)):
            logger.info(
                f'Running inferencing for subband = {freqs_list[k]} Hz')

            fdir = f'{output_path.resolve()}/fc={freqs_list[k]}Hz'
            if not os.path.exists(fdir):
                os.mkdir(fdir)

            config_dict = config_dicts[k]
            room_data = ThreeRoomDataset(
                Path(config_dict.room_dataset_path).resolve(), config_dict)

            config_dict = config_dict.model_copy(
                update={"num_groups": room_data.num_rooms})
            trainer_config = config_dict.trainer_config

            # force the trainer config device to be CPU
            #if trainer_config.device != 'cpu':
            #    trainer_config = trainer_config.model_copy(
            #        update={"device": 'cpu'})

            # prepare the training and validation data for DiffGFDN
            train_dataset, _ = load_dataset(
                room_data,
                trainer_config.device,
                train_valid_split_ratio=1.0,
                batch_size=trainer_config.batch_size,
                shuffle=False)

            if config_dict.colorless_fdn_config.use_colorless_prototype:
                colorless_fdn_params = get_colorless_fdn_params(config_dict)
            else:
                colorless_fdn_params = None

            # initialise the model
            model = DiffGFDNVarReceiverPos(
                config_dict.sample_rate,
                config_dict.num_groups,
                config_dict.delay_length_samps,
                trainer_config.device,
                config_dict.feedback_loop_config,
                config_dict.output_filter_config,
                config_dict.decay_filter_config.use_absorption_filters,
                common_decay_times=room_data.common_decay_times
                if config_dict.decay_filter_config.initialise_with_opt_values
                else None,
                learn_common_decay_times=config_dict.decay_filter_config.
                learn_common_decay_times,
                use_colorless_loss=trainer_config.use_colorless_loss,
                colorless_fdn_params=colorless_fdn_params)

            checkpoint_dir = Path(trainer_config.train_dir +
                                  'checkpoints/').resolve()

            # load the trained weights for the particular epoch
            checkpoint = torch.load(
                f'{checkpoint_dir}/model_e{trainer_config.max_epochs-1}.pt',
                weights_only=True,
                map_location=trainer_config.device)
            # Load the trained model state
            model.load_state_dict(checkpoint)
            # in eval mode, no gradients are calculated
            model.eval()

            # loop through all positions
            for data in train_dataset:
                position = data['listener_position'].detach().cpu().numpy()

                # TO-DO: change z_values to represent the particular frequency subband

                if model.use_colorless_loss:
                    _, _, h = get_response(data, model)
                else:
                    _, h = get_response(data, model)

                # loop over all positions for a particular frequency band and add it to a dataframe
                for num_pos in range(position.shape[0]):
                    cur_rir = h[num_pos, :].detach().cpu().numpy()

                    if trainer_config.subband_process_config.use_amp_preserving_filterbank:
                        cur_rir_filtered = fftconvolve(
                            cur_rir,
                            subband_filters.coefficients[k, :],
                            mode='full')
                    else:
                        cur_rir_filtered = sosfiltfilt(
                            subband_filters.coefficients[k, ...], cur_rir)

                    # save filtered RIRs
                    filename = f'{fdir}/ir_({position[num_pos, 0]:.2f}, {position[num_pos, 1]:.2f}, '\
                    f'{position[num_pos, 2]:.2f}).wav'

                    sf.write(filename, cur_rir_filtered,
                             int(config_dicts[0].sample_rate))

                    # position should be saved as tuple because numpy array is unhashable
                    new_row = pd.DataFrame({
                        'frequency': [freqs_list[k]],
                        'position':
                        [(position[num_pos, 0], position[num_pos,
                                                         1], position[num_pos,
                                                                      2])],
                        'filtered_time_samples': [cur_rir_filtered],
                        'time_samples': [cur_rir],
                    })
                    synth_subband_rirs = pd.concat(
                        [synth_subband_rirs, new_row], ignore_index=True)

        synth_subband_rirs.to_pickle(save_filename)
    else:
        logger.info('Reading saved pickle file')
        synth_subband_rirs = pd.read_pickle(save_filename)

    # Save the synthesised RIRs
    logger.info('Saving synthesised RIRs')

    # Group by position and sum the filtered_time_samples over each frequency band,
    synth_rirs = synth_subband_rirs.groupby('position').apply(sum_arrays)

    # Convert to DataFrame if needed
    synth_rirs_df = synth_rirs.reset_index()
    synth_rirs_df.columns = ['position', 'filtered_time_samples']

    if not os.path.isdir(output_path):
        os.makedir(output_path)

    # Save each row's 'time_samples' as a WAV file
    for _, row in synth_rirs_df.iterrows():
        position = row['position']
        values = row['filtered_time_samples']

        filename = f'{output_path.resolve()}/ir_({position[0]:.2f}, {position[1]:.2f}, {position[2]:.2f}).wav'
        sf.write(filename, values, int(config_dicts[0].sample_rate))

    logger.info("Done...")


def main(freqs_list_train: Optional[List] = None):
    """
    Main function to run the training and inferencing
    Args:
        freqs_list_train (List): list of frequencies to train on
    """

    # generate config file
    freqs_list = [63, 125, 250, 500, 1000, 2000, 4000, 8000]
    config_path = Path("data/config").resolve()
    data_path = Path('resources/Georg_3room_FDTD').resolve()
    config_dicts = []
    training_complete = freqs_list_train is None

    if not training_complete:
<<<<<<< HEAD
        freq_idx_to_train = [
            freqs_list.index(elem) if elem in freqs_list else -1
            for elem in freqs_list_train
        ]
        train_config_dicts = [config_dicts[idx] for idx in freq_idx_to_train]
=======
        for k in range(len(freqs_list_train)):
            cur_data_path = f'{data_path}/srirs_band_centre={int(freqs_list_train[k])}Hz.pkl'

            # generate config file
            config_dict = create_config(
                int(freqs_list_train[k]),
                cur_data_path,
                freq_range=[freqs_list[0], freqs_list[-1]],
                config_path=config_path,
                write_config=not training_complete)
            config_dicts.append(config_dict)
        logger.info("Done creating config files")

>>>>>>> af0c59cb
        # run training
        training(freqs_list_train, config_dicts)

    if training_complete:
        config_dicts = []
        for k in range(len(freqs_list)):
            cur_config_path = f'{config_path}/treble_data_grid_training_{freqs_list[k]}Hz'\
            + '_colorless_loss.yml'
            cur_config_dict = load_and_validate_config(cur_config_path,
                                                       DiffGFDNConfig)
            config_dicts.append(cur_config_dict)

        logger.info("Done reading config files")
        save_filename = Path(
            'output/treble_data_grid_training_final_rirs_colorless_loss_diff_delays.pkl'
        ).resolve()
        output_path = Path(
            "audio/grid_rir_treble_subband_processing_colorless_loss_diff_delays"
        )

        inferencing(freqs_list, config_dicts, save_filename, output_path)


if __name__ == '__main__':
    parser = argparse.ArgumentParser(description="Process frequency list.")
    
    #parser.add_argument(
    #    "--freqs",
    #    nargs="+",  # Accepts multiple values
    #    type=float,  # Convert to float
    #    help="List of frequencies for training")
   
    # Expect space-separated values and split them
    parser.add_argument('--freqs', type=str, 
                        help="Space-separated list of frequencies", required=True)
    args = parser.parse_args()

    # Split the string by spaces and convert to a list of floats
    freqs_list = [float(x) for x in args.freqs.split()]
    main(freqs_list)<|MERGE_RESOLUTION|>--- conflicted
+++ resolved
@@ -68,27 +68,17 @@
             'initialise_with_opt_values': True,
         },
         'trainer_config': {
-<<<<<<< HEAD
-            'max_epochs': 10,
-=======
-            'max_epochs': 15,
->>>>>>> af0c59cb
             'batch_size': 32,
             'device': 'cuda',
             'save_true_irs': True,
             'train_valid_split': 0.8,
             'num_freq_bins': 131072,
             'use_edc_mask': True,
-<<<<<<< HEAD
             'use_colorless_loss': False,
-            # 'edc_loss_weight': 10,
-            # 'use_colorless_loss': True,
-=======
             'edc_loss_weight': 10,
             'sparsity_loss_weight': 2,
             'use_colorless_loss': True,
             'use_asym_spectral_loss': True,
->>>>>>> af0c59cb
             'train_dir':
             f'output/grid_rir_treble_band_centre={cur_freq_hz}Hz_colorless_loss_diff_delays/',
             'ir_dir':
@@ -350,13 +340,6 @@
     training_complete = freqs_list_train is None
 
     if not training_complete:
-<<<<<<< HEAD
-        freq_idx_to_train = [
-            freqs_list.index(elem) if elem in freqs_list else -1
-            for elem in freqs_list_train
-        ]
-        train_config_dicts = [config_dicts[idx] for idx in freq_idx_to_train]
-=======
         for k in range(len(freqs_list_train)):
             cur_data_path = f'{data_path}/srirs_band_centre={int(freqs_list_train[k])}Hz.pkl'
 
@@ -370,7 +353,6 @@
             config_dicts.append(config_dict)
         logger.info("Done creating config files")
 
->>>>>>> af0c59cb
         # run training
         training(freqs_list_train, config_dicts)
 
