--- conflicted
+++ resolved
@@ -106,21 +106,12 @@
 
     # prepare the training and validation data for DiffGFDN
     train_dataset, valid_dataset = load_dataset(
-<<<<<<< HEAD
-        room_data, 
-        trainer_config.device, 
-        trainer_config.train_valid_split,
-        trainer_config.batch_size)
-=======
         room_data,
         trainer_config.device,
         trainer_config.train_valid_split,
         trainer_config.batch_size,
         new_sampling_radius=trainer_config.new_sampling_radius)
->>>>>>> 8601318d
 
-
-    # room_data = to_device(room_data, config_dict.trainer_config.device)
     # initialise the model
     model = DiffGFDN(
         room_data.sample_rate,
