--- conflicted
+++ resolved
@@ -1,32 +1,18 @@
 import os
-<<<<<<< HEAD
+from pathlib import Path
 import re
-from pathlib import Path
 from typing import List, Optional
 
+from loguru import logger
 import matplotlib.pyplot as plt
 import numpy as np
-import torch
-=======
-from pathlib import Path
-from typing import List, Optional
-
->>>>>>> f1c98788
-from loguru import logger
-import matplotlib.pyplot as plt
 from scipy.io import savemat
 import torch
 
 from .config.config import DiffGFDNConfig
-<<<<<<< HEAD
-from .dataloader import RIRData, ThreeRoomDataset, load_dataset
+from .dataloader import load_dataset, RIRData, ThreeRoomDataset
 from .model import DiffGFDN, DiffGFDNSinglePos, DiffGFDNVarReceiverPos
 from .trainer import SinglePosTrainer, VarReceiverPosTrainer
-=======
-from .dataloader import load_dataset, ThreeRoomDataset
-from .model import DiffGFDN
-from .trainer import Trainer
->>>>>>> f1c98788
 
 
 def save_parameters(net: DiffGFDN, dir_path: str, filename: str):
@@ -109,12 +95,8 @@
     logger.info("Training over a grid of listener positions")
 
     # read the coupled room dataset
-<<<<<<< HEAD
-    room_data = ThreeRoomDataset(Path(config_dict.room_dataset_path).resolve())
-=======
     room_data = ThreeRoomDataset(Path(config_dict.room_dataset_path).resolve(),
                                  config_dict=config_dict)
->>>>>>> f1c98788
 
     # add number of groups to the config dictionary
     config_dict = config_dict.copy(update={"num_groups": room_data.num_rooms})
@@ -198,7 +180,8 @@
     logger.info("Training for a single RIR measurement")
 
     # read the coupled room dataset
-    room_data = ThreeRoomDataset(Path(config_dict.room_dataset_path).resolve())
+    room_data = ThreeRoomDataset(
+        Path(config_dict.room_dataset_path).resolve(), config_dict)
 
     # add number of groups to the config dictionary
     config_dict = config_dict.copy(update={"num_groups": room_data.num_rooms})
@@ -242,13 +225,13 @@
         trainer_config = trainer_config.copy(
             update={"batch_size": rir_data.num_freq_bins})
 
-    train_dataset = load_dataset(
-        rir_data,
-        trainer_config.device,
-        trainer_config.train_valid_split,
-        trainer_config.batch_size,
-        shuffle=False,
-        new_sampling_radius=trainer_config.new_sampling_radius)
+    train_dataset = load_dataset(rir_data,
+                                 trainer_config.device,
+                                 trainer_config.train_valid_split,
+                                 trainer_config.batch_size,
+                                 shuffle=False,
+                                 new_sampling_radius=1.0 /
+                                 trainer_config.reduced_pole_radius)
 
     # initialise the model
     model = DiffGFDNSinglePos(
