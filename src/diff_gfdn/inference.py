from collections import defaultdict
from copy import deepcopy
from dataclasses import dataclass
import os
from pathlib import Path
from typing import List, Optional, Tuple

from loguru import logger
import matplotlib.pyplot as plt
import numpy as np
from numpy.typing import ArrayLike, NDArray
import pandas as pd
import pyfar as pf
from scipy.signal import fftconvolve
from slope2noise.rooms import RoomGeometry
from slope2noise.utils import decay_kernel, schroeder_backward_int
import spaudiopy as spa
import torch
from torch import nn
from tqdm import tqdm

from spatial_sampling.config import DNNType
from spatial_sampling.dataloader import SpatialRoomDataset, SpatialThreeRoomDataset
from spatial_sampling.dataloader import load_dataset as load_spatial_dataset
from spatial_sampling.inference import convert_directional_rirs_to_ambisonics

from .colorless_fdn.utils import get_colorless_fdn_params
from .config.config import DiffGFDNConfig, SubbandProcessingConfig
from .dataloader import load_dataset, RoomDataset
from .model import DiffDirectionalFDNVarReceiverPos
from .plot import order_position_matrices, plot_edr
from .utils import db, db2lin, get_response, ms_to_samps

# flake8: noqa:E231
# pylint: disable=W0632, E0606


@dataclass
class DiffGFDNParams:
    output_gains: List
    input_gains: List
    input_scalars: List
    coupled_feedback_matrix: List
    coupling_matrix: List
    output_scalars: Optional[List] = None
    output_biquad_coeffs: Optional[List] = None
    output_dir_gains: Optional[List] = None


class InferDiffGFDN:
    """Class for infering DiffGFDN parameters"""

    def __init__(self,
                 room_data: RoomDataset,
                 config_dict: DiffGFDNConfig,
                 model: nn.Module,
                 use_direct_cs_params: bool = False):
        """
        Initialise inference class
        Args:
            room_data (RoomDataset): room dataset for inference
            config_dict (DiffGFDNConfig): config parameters
            model (DiffGFDNVarReceiverPos) : Differentiable GFDN model (trained)
            use_direct_cs_params (bool): whether to use CS amplitudes directly as output scalars,
                                         instead of learning them with an MLP
        """
        self.room_data = room_data
        self.config_dict = config_dict
        self.trainer_config = config_dict.trainer_config
        self.model = model
        self.checkpoint_dir = Path(self.trainer_config.train_dir +
                                   'checkpoints/').resolve()
        self.max_epochs = self.trainer_config.max_epochs

        output_gains = []
        input_gains = []
        input_scalars = []
        output_scalars = []
        output_biquad_coeffs = []
        coupled_feedback_matrix = []
        coupling_matrix = []

        self.all_learned_params = DiffGFDNParams(
            output_gains, input_gains, input_scalars, coupled_feedback_matrix,
            coupling_matrix, output_scalars, output_biquad_coeffs)

        self.all_pos = [
            np.empty((self.room_data.num_rec, 3))
            for i in range(-1, self.max_epochs)
        ]
        self.all_rirs = [
            np.empty((self.room_data.num_rec, self.room_data.num_freq_bins))
            for i in range(-1, self.max_epochs)
        ]
        self.all_output_scalars = [
            np.empty((self.room_data.num_rec, self.room_data.num_rooms))
            for i in range(-1, self.max_epochs)
        ]
        self.h_approx_list = []
        self.use_direct_cs_params = use_direct_cs_params

        # prepare the dataset
        self.train_dataset, _ = load_dataset(
            self.room_data,
            self.trainer_config.device,
            train_valid_split_ratio=1.0,
            batch_size=self.trainer_config.batch_size,
            shuffle=False)

        # get normalising factor to compensate for subband filtering
        if self.trainer_config.subband_process_config is not None:
            self.subband_filter_norm_factor = self.get_norm_factor(
                self.config_dict.trainer_config.subband_process_config,
                self.room_data.sample_rate)

    @staticmethod
    def find_listener_pos_in_room_data(list_pos: NDArray,
                                       room_data: RoomDataset) -> ArrayLike:
        """Return the indices of list_pos found in room_data.receiver_position"""
        index = np.full(len(list_pos), -1,
                        dtype=np.int32)  # Default to -1 for non-matches

        for i, pos in enumerate(list_pos):
            match = np.where(
                (room_data.receiver_position == pos).all(axis=-1))[0]
            if match.size > 0:
                index[i] = match[0]  # Take the first match if multiple exist
        return index

    @staticmethod
    def get_norm_factor(subband_process_config: SubbandProcessingConfig,
                        fs: float):
        """Normalise the RIR by the filter's energy"""
        subband_filters, subband_freqs = pf.dsp.filter.reconstructing_fractional_octave_bands(
            None,
            num_fractions=subband_process_config.num_fraction_octaves,
            frequency_range=subband_process_config.frequency_range,
            sampling_rate=fs,
        )
        subband_filter_idx = np.argmin(
            np.abs(subband_freqs - subband_process_config.centre_frequency))
        norm_factor = np.sqrt(
            np.sum(
                np.power(subband_filters.coefficients[subband_filter_idx, :],
                         2)))
        return norm_factor

    def get_model_output(self,
                         epoch_list: List[int],
                         desired_filename: str,
                         plot: bool = False,
                         h_true: Optional[NDArray] = None,
                         config_name: Optional[str] = None,
                         fig_path: Optional[str] = None) -> Tuple:
        """
        Get model output for multiple epochs in epoch_list
        Args:
            epoch_list (List): epoch numbers to iterate over
            desired_filename (str): if investigating a single RIR, the name of the RIR
            plot (bool): whether to plot the EDR
            h_true (NDArray): the ground truth RIR
            config_name (str): name of the config file (needed for saving plots)
            fig_path (str): where to save the plots
        Returns:
            Tuple: the single RIR under investigation over multiple epochs, 
                   all positions and all RIRs over all epochs, learned DiffGFDN 
                   parameters over all epochs.
        """
        for epoch in epoch_list:
            # load the trained weights for the particular epoch
            checkpoint = torch.load(f'{self.checkpoint_dir}/model_e{epoch}.pt',
                                    weights_only=True,
                                    map_location=torch.device('cpu'))
            # Load the trained model state
            self.model.load_state_dict(checkpoint, strict=False)
            # in eval mode, no gradients are calculated
            self.model.eval()
            npos = 0

            with torch.no_grad():
                param_dict = self.model.get_param_dict()
                self.all_learned_params.input_gains.append(
                    param_dict['input_gains'])
                self.all_learned_params.input_scalars.append(
                    param_dict['input_scalars'])
                self.all_learned_params.output_gains.append(
                    param_dict['output_gains'])
                self.all_learned_params.coupled_feedback_matrix.append(
                    param_dict['coupled_feedback_matrix'])
                self.all_learned_params.coupling_matrix.append(
                    param_dict['coupling_matrix'])

                for data in self.train_dataset:
                    position = data['listener_position']

                    if self.trainer_config.subband_process_config is not None and self.use_direct_cs_params:
                        # try using CS amps as receiver gains
                        pos_idxs = self.find_listener_pos_in_room_data(
                            position, self.room_data)
                        cs_output_scalars = np.sqrt(
                            self.room_data.amplitudes[pos_idxs, :])

                        if self.trainer_config.use_colorless_loss:
                            _, _, h = get_response(
                                data, self.model,
                                torch.tensor(cs_output_scalars))
                        else:
                            _, h = get_response(
                                data, self.model,
                                torch.tensor(cs_output_scalars))
                    else:
                        if self.trainer_config.use_colorless_loss:
                            _, _, h = get_response(data, self.model)
                        else:
                            _, h = get_response(data, self.model)

                    # this needs to be added to compensate for subband filter energy
                    if self.trainer_config.subband_process_config is not None:
                        h *= self.subband_filter_norm_factor

                    # get parameter dictionary used in inferencing
                    inf_param_dict = self.model.get_param_dict_inference(data)

                    for num_pos in range(position.shape[0]):
                        self.all_pos[epoch + 1][npos, :] = position[num_pos]
                        self.all_rirs[epoch + 1][npos, :] = h[num_pos, :]
                        if 'output_scalars' in inf_param_dict.keys():
                            self.all_output_scalars[epoch + 1][
                                npos, :] = deepcopy(
                                    inf_param_dict['output_scalars'][num_pos])
                        npos += 1
                        filename = f'ir_({position[num_pos,0]:.2f}, {position[num_pos, 1]:.2f},' \
                        + f' {position[num_pos, 2]:.2f}).wav'

                        if filename == desired_filename:

                            # get the ir at this position
                            self.h_approx_list.append(h[num_pos, :])

                            # get the gains for this position
                            if 'output_scalars' in inf_param_dict.keys():
                                self.all_learned_params.output_scalars.append(
                                    deepcopy(inf_param_dict['output_scalars']
                                             [num_pos]))
                            elif 'output_biquad_coeffs' in inf_param_dict.keys(
                            ):
                                self.all_learned_params.output_biquad_coeffs.append(
                                    deepcopy(
                                        inf_param_dict['output_biquad_coeffs']
                                        [num_pos]))

                            if plot:
                                # plot the EDRs of the true and estimated RIRs
                                plot_edr(
                                    torch.tensor(h_true),
                                    self.model.sample_rate,
                                    title=f'True RIR EDR, epoch={epoch}',
                                    save_path=
                                    f'{fig_path}/true_edr_{filename}_{config_name}_epoch={epoch}.png'
                                )

                                plot_edr(
                                    h[num_pos, :],
                                    self.model.sample_rate,
                                    title=f'Estimated RIR EDR, epoch={epoch}',
                                    save_path=
                                    f'{fig_path}/approx_edr_{filename}_{config_name}_epoch={epoch}.png'
                                )

        return (self.h_approx_list, self.all_pos, self.all_rirs,
                self.all_output_scalars, self.all_learned_params)


############################################################################


class InferDiffDirectionalFDN:
    """Class for making plots for the Differentiable Directional FDN"""

    def __init__(
        self,
        room_data: SpatialRoomDataset,
        config_dict: DiffGFDNConfig,
        model: nn.Module,
        apply_filter_norm: bool = False,
        edc_len_ms: Optional[float] = None,
    ):
        """
        Initialise parameters for the class
        Args:
            room_data (SpatialRoomDataset): object of SpatialRoomDataset dataclass
            config_dict (DiffGFDNConfig): config file, read as dictionary
            model (DiffDirectionalFDNVarReceiverPos): the NN model to be tested
            apply_filter_norm (bool): whether to apply the normalising factor for subband filtering
            edc_len_ms (float): length of the RIR to be generated in ms
        """
        self.room_data = deepcopy(room_data)
        self.model = deepcopy(model)
        self.config_dict = deepcopy(config_dict)
        self.room = RoomGeometry(room_data.sample_rate,
                                 room_data.num_rooms,
                                 np.array(room_data.room_dims),
                                 np.array(room_data.room_start_coord),
                                 aperture_coords=room_data.aperture_coords)
        self.num_directions = room_data.num_directions
        self.apply_filter_norm = apply_filter_norm

        # prepare the training and validation data
        self.train_dataset, _, _ = load_spatial_dataset(
            room_data,
            config_dict.trainer_config.device,
            network_type=DNNType.MLP,
            batch_size=config_dict.trainer_config.batch_size,
            train_valid_split_ratio=1.0,
            shuffle=False,
        )

        # get the reference output
        self.src_pos = np.array(self.room_data.source_position).squeeze()
        self.true_points = torch.tensor(self.room_data.receiver_position,
                                        dtype=torch.float32)
        self.true_amps = torch.tensor(self.room_data.amplitudes,
                                      dtype=torch.float32)

        output_gains = []
        input_gains = []
        input_scalars = []
        output_dir_gains = []
        coupled_feedback_matrix = []
        coupling_matrix = []

        self.all_learned_params = DiffGFDNParams(
            output_gains,
            input_gains,
            input_scalars,
            coupled_feedback_matrix,
            coupling_matrix,
            output_dir_gains=output_dir_gains)

        self.all_output_dir_gains = [
            np.empty((self.room_data.num_rec, self.room_data.num_rooms,
                      self.room_data.num_directions))
            for i in range(-1, self.config_dict.trainer_config.max_epochs)
        ]

        # get normalising factor to compensate for subband filtering
        if self.apply_filter_norm:
            logger.info("Applying filter gain normalisation")
            if self.config_dict.trainer_config.subband_process_config is not None:
                self.subband_filter_norm_factor = InferDiffGFDN.get_norm_factor(
                    self.config_dict.trainer_config.subband_process_config,
                    self.room_data.sample_rate)
        self._init_decay_kernel(edc_len_ms)

    def _init_decay_kernel(self, edc_len_ms: Optional[float] = None):
        """Initialise the decay kernels for calculating EDC errors"""
        num_slopes = self.room_data.num_rooms
        if edc_len_ms is None:
            edc_len_ms = self.model.common_decay_times.max() * 1e3
        self.edc_len_samps = ms_to_samps(edc_len_ms,
                                         self.room_data.sample_rate)
        self.envelopes = np.zeros((num_slopes, self.edc_len_samps))
        time_axis = np.linspace(0, (self.edc_len_samps - 1) /
                                self.room_data.sample_rate, self.edc_len_samps)

        for k in range(num_slopes):
            self.envelopes[k, :] = decay_kernel(np.expand_dims(
                self.room_data.common_decay_times[:, k], axis=-1),
                                                time_axis,
                                                self.room_data.sample_rate,
                                                normalize_envelope=True,
                                                add_noise=False).squeeze()

        self.envelopes = torch.tensor(self.envelopes, dtype=torch.float32)

<<<<<<< HEAD
=======
    def convert_ambi_rir_to_directional_rir(self, h_sh: torch.Tensor):
        """
        Convert SH domain RIRs to directional RIRs
        Args:
            H_sh : impulse response DiffDFDN in SH domain of shape num_pos, num_ambi_channels, num_freq_pts
        Returns:
            torch.Tensor: directional impulse response of DiffDFDN of shape 
                          num_pos, num_directions, num_freq_pts
        """
        # get SH conversion matrix
        sh_matrix = self.model.sh_output_scalars.analysis_matrix
        # convert to directional response
        h_dir = torch.einsum('jl, blk->bjk', sh_matrix, h_sh)
        return h_dir

>>>>>>> 3ee20771
    def get_model_output(
        self,
        num_epochs: int,
    ) -> Tuple[NDArray, NDArray]:
        """
        Get the estimated common slope amplitudes.
        Returns the positions and the directional RIRs at those positions
        """
        # load the trained weights for the particular epoch
        checkpoint_found = False
        while not checkpoint_found:
            try:
                checkpoint = torch.load(Path(
                    f'{self.config_dict.trainer_config.train_dir}/checkpoints/'
                    + f'model_e{num_epochs - 1}.pt').resolve(),
                                        weights_only=True,
                                        map_location=torch.device('cpu'))
                # Load the trained model state
                self.model.load_state_dict(checkpoint, strict=False)
                checkpoint_found = True
                logger.debug(f'Checkpoint found for epoch = {num_epochs}')
                break
            except FileNotFoundError as exc:
                num_epochs -= 1
                if num_epochs < 0:
                    raise FileNotFoundError(
                        'Trained model does not exist!') from exc

        # run the model in eval mode
        self.model.eval()

        est_pos = torch.empty((0, 3))
        est_dir_rirs = torch.empty(
            (0, self.num_directions, self.room_data.num_freq_bins))
        with torch.no_grad():
            param_dict = self.model.get_param_dict()
            self.all_learned_params.input_gains.append(
                param_dict['input_gains'])
            self.all_learned_params.input_scalars.append(
                param_dict['input_scalars'])
            self.all_learned_params.output_gains.append(
                param_dict['output_gains'])
            self.all_learned_params.coupled_feedback_matrix.append(
                param_dict['coupled_feedback_matrix'])
            self.all_learned_params.coupling_matrix.append(
                param_dict['coupling_matrix'])
            npos = 0

            for data in tqdm(self.train_dataset):
                position = data['listener_position']

                # get parameter dictionary used in inferencing
                inf_param_dict = self.model.get_param_dict_inference(
                    data, normalise_weights=True)
                for num_pos in range(position.shape[0]):
                    if 'output_scalars' in inf_param_dict.keys():
                        self.all_output_dir_gains[num_epochs][
                            npos, :] = deepcopy(
                                inf_param_dict['output_scalars'][num_pos])
                    npos += 1

                # get RIRs
                if self.config_dict.trainer_config.use_colorless_loss:
                    _, _, cur_dir_rir = get_response(data, self.model)
                else:
                    _, cur_dir_rir = get_response(data, self.model)
                est_pos = torch.vstack((est_pos, position))
                est_dir_rirs = torch.vstack((est_dir_rirs, cur_dir_rir))

            if self.apply_filter_norm:
                # needed for subband filtering
                est_dir_rirs *= self.subband_filter_norm_factor

            return est_pos, est_dir_rirs[..., :self.edc_len_samps]

    def plot_beamformer_output(self,
                               est_amps: NDArray,
                               filename: str,
                               pos_to_investigate: List,
                               contour_plot: bool = True,
                               db_limits: Optional[Tuple] = None) -> Tuple:
        """
        Plot beamformer output as function of elevation and azimuth angles
        est_amps (NDArray): amplitudes estimated by the DNN
        filename (str): filename for saving
        pos_to_investigate (List): the position at which to plot the directional
                                    distribution of amplitudes
        contour_plot (bool): whether to plot spherical or contour plot
        db_limits (optional, tuple): the limits of the colorbar
        """
        # Create grid of elevation and azimuth angles
        num_azi = 20
        num_el = 20
        azimuths = np.linspace(0, 2 * np.pi, num_azi)
        elevations = np.linspace(-np.pi / 2, np.pi / 2, num_el)
        polars = np.pi / 2 - elevations

        azimuth_grid, polar_grid = np.meshgrid(azimuths, polars)
        elevation_grid = np.pi / 2 - polar_grid
        x = np.cos(elevation_grid) * np.sin(azimuth_grid)
        y = np.cos(elevation_grid) * np.cos(azimuth_grid)
        z = np.sin(elevation_grid)

        # Plotting beamforming weights as a spherical surface
        fig, ax = plt.subplots(
            self.room_data.num_rooms,
            1,
            # subplot_kw={'projection': '3d'},
            figsize=(6, 3 * self.room_data.num_rooms))

        # spherical harmonic interpolation
        sph_matrix_orig = spa.sph.sh_matrix(
            self.room_data.ambi_order,
            self.room_data.sph_directions[0, :],
            self.room_data.sph_directions[1, :],
            sh_type='real')

        sph_matrix_dense = spa.sph.sh_matrix(self.room_data.ambi_order,
                                             azimuth_grid.ravel(),
                                             polar_grid.ravel(),
                                             sh_type='real')

        # project on original spherical harmonic matrix
        weights = np.einsum('bjk, jn -> bkn', est_amps, sph_matrix_orig)
        # retrieve the amplitudes by projecting on denser spherical grid
        amps_interp = np.einsum('bkn, nd -> bdk', weights, sph_matrix_dense.T)

        # find receiver position idx
        rec_pos_idx = ((self.room_data.receiver_position -
                        pos_to_investigate)**2).sum(axis=1).argmin()
        logger.info(
            f"Plotting contours at position {np.round(self.room_data.receiver_position[rec_pos_idx, :], 2)}"
        )

        amps_interp_at_pos = amps_interp[rec_pos_idx, ...]
        amps_interp_at_pos_db = db(amps_interp_at_pos, is_squared=True)
        num_row, num_col = azimuth_grid.shape

        if db_limits is None:
            db_limits = np.zeros((2, self.room_data.num_rooms))
            db_limits[0, :] = np.min(amps_interp_at_pos_db, axis=0)
            db_limits[1, :] = np.max(amps_interp_at_pos_db, axis=0)

        for k in range(self.room_data.num_rooms):
            amps_interp_at_pos_db_2D = amps_interp_at_pos_db[:, k].reshape(
                num_row, num_col)

            # Plot the ellipsoid surface with beamforming weights as color values
            if contour_plot:
                surf = ax[k].contourf(np.degrees(azimuth_grid),
                                      np.degrees(polar_grid),
                                      amps_interp_at_pos_db_2D,
                                      vmin=db_limits[0, k],
                                      vmax=db_limits[1, k],
                                      cmap='plasma')
                ax[k].set_xlabel('Azimuth angles')
                ax[k].set_ylabel('Polar angles')
            else:
                surf = ax[k].plot_surface(
                    x,
                    y,
                    z,
                    facecolors=plt.cm.viridis(amps_interp_at_pos_db_2D /
                                              amps_interp_at_pos_db_2D.max()),
                    rstride=1,
                    cstride=1,
                    linewidth=0,
                    antialiased=False,
                    alpha=0.5,
                )
                ax[k].set_xlabel('X')
                ax[k].set_ylabel('Y')
                ax[k].set_zlabel('Z)')

            # Add a colorbar
            cbar = fig.colorbar(surf, ax=ax[k], shrink=0.8, aspect=5)
            cbar.set_label('dB')
            ax[k].set_title(f'Group = {k+1}')

        fig.subplots_adjust(hspace=0.6)
        fig.savefig(
            Path(f'{self.config_dict.trainer_config.train_dir}/{filename}').
            resolve())
        return db_limits

    def plot_beamformer_output(self,
                               est_amps: NDArray,
                               filename: str,
                               pos_to_investigate: List,
                               contour_plot: bool = True,
                               db_limits: Optional[Tuple] = None) -> Tuple:
        """
        Plot beamformer output as function of elevation and azimuth angles
        est_amps (NDArray): amplitudes estimated by the DNN
        filename (str): filename for saving
        pos_to_investigate (List): the position at which to plot the directional
                                    distribution of amplitudes
        contour_plot (bool): whether to plot spherical or contour plot
        db_limits (optional, tuple): the limits of the colorbar
        """
        # Create grid of elevation and azimuth angles
        num_azi = 20
        num_el = 20
        azimuths = np.linspace(0, 2 * np.pi, num_azi)
        elevations = np.linspace(-np.pi / 2, np.pi / 2, num_el)
        polars = np.pi / 2 - elevations

        azimuth_grid, polar_grid = np.meshgrid(azimuths, polars)
        elevation_grid = np.pi / 2 - polar_grid
        x = np.cos(elevation_grid) * np.sin(azimuth_grid)
        y = np.cos(elevation_grid) * np.cos(azimuth_grid)
        z = np.sin(elevation_grid)

        # Plotting beamforming weights as a spherical surface
        fig, ax = plt.subplots(
            self.room_data.num_rooms,
            1,
            # subplot_kw={'projection': '3d'},
            figsize=(6, 3 * self.room_data.num_rooms))

        # spherical harmonic interpolation
        sph_matrix_orig = spa.sph.sh_matrix(
            self.room_data.ambi_order,
            self.room_data.sph_directions[0, :],
            np.pi / 2 - self.room_data.sph_directions[1, :],
            sh_type='real')

        sph_matrix_dense = spa.sph.sh_matrix(self.room_data.ambi_order,
                                             azimuth_grid.ravel(),
                                             polar_grid.ravel(),
                                             sh_type='real')

        # project on original spherical harmonic matrix
        weights = np.einsum('bjk, jn -> bkn', est_amps, sph_matrix_orig)
        # retrieve the amplitudes by projecting on denser spherical grid
        amps_interp = np.einsum('bkn, nd -> bdk', weights, sph_matrix_dense.T)

        # find receiver position idx
        rec_pos_idx = ((self.room_data.receiver_position -
                        pos_to_investigate)**2).sum(axis=1).argmin()
        logger.info(
            f"Plotting contours at position {np.round(self.room_data.receiver_position[rec_pos_idx, :], 2)}"
        )

        amps_interp_at_pos = amps_interp[rec_pos_idx, ...]
        amps_interp_at_pos_db = db(amps_interp_at_pos, is_squared=True)
        num_row, num_col = azimuth_grid.shape

        if db_limits is None:
            db_limits = np.zeros((2, self.room_data.num_rooms))
            db_limits[0, :] = np.min(amps_interp_at_pos_db, axis=0)
            db_limits[1, :] = np.max(amps_interp_at_pos_db, axis=0)

        for k in range(self.room_data.num_rooms):
            amps_interp_at_pos_db_2D = amps_interp_at_pos_db[:, k].reshape(
                num_row, num_col)

            # Plot the ellipsoid surface with beamforming weights as color values
            if contour_plot:
                surf = ax[k].contourf(np.degrees(azimuth_grid),
                                      np.degrees(polar_grid),
                                      amps_interp_at_pos_db_2D,
                                      vmin=db_limits[0, k],
                                      vmax=db_limits[1, k],
                                      cmap='plasma')
                ax[k].set_xlabel('Azimuth angles')
                ax[k].set_ylabel('Polar angles')
            else:
                surf = ax[k].plot_surface(
                    x,
                    y,
                    z,
                    facecolors=plt.cm.viridis(amps_interp_at_pos_db_2D /
                                              amps_interp_at_pos_db_2D.max()),
                    rstride=1,
                    cstride=1,
                    linewidth=0,
                    antialiased=False,
                    alpha=0.5,
                )
                ax[k].set_xlabel('X')
                ax[k].set_ylabel('Y')
                ax[k].set_zlabel('Z)')

            # Add a colorbar
            cbar = fig.colorbar(surf, ax=ax[k], shrink=0.8, aspect=5)
            cbar.set_label('dB')
            ax[k].set_title(f'Group = {k+1}')

        fig.subplots_adjust(hspace=0.6)
        fig.savefig(
            Path(f'{self.config_dict.trainer_config.train_dir}/{filename}').
            resolve())
        return db_limits

    def plot_edc_error_in_space(self,
                                est_dir_rirs: NDArray,
                                est_points: NDArray,
                                epoch_num: int,
                                idx_in_valid_set: Optional[ArrayLike] = None):
        """
        Plot the error between the CS EDC and MLP EDC in space
        Args:
            grid_resolution_m (float): resolution of the uniform grid used for training
            est_dir_rirs (NDArray): estimated directional RIRs  
                                NN (num_pos, num_directions, num_time_samples)
            est_points (NDArray): receiver positions at which the amplitudes were estimatied
            epoch_num (int): epoch number
            idx_in_valid_set (ArrayLike, optional): the indices of the receiver positions in the valid set,
                                                    if None, all receiver positions are plotted
        """
        logger.info("Making EDC error plots")

        # order the position indices in the estimated data according to the
        # reference dataset
        if idx_in_valid_set is None:
            idx_in_valid_set = np.arange(0,
                                         self.room_data.num_rec,
                                         dtype=np.int32)
            extend = ''
        else:
            extend = '_valid_set'

        # returns idx in est_points that are closest to true_points[idx_in_valid_set]
        ordered_pos_idx = order_position_matrices(
            self.true_points[idx_in_valid_set], est_points)

        est_edc = db(schroeder_backward_int(
            est_dir_rirs[ordered_pos_idx, :, :self.envelopes.shape[-1]]),
                     is_squared=True)
        original_edc = db(torch.einsum('bjk, kt -> bjt',
                                       self.true_amps[idx_in_valid_set],
                                       self.envelopes),
                          is_squared=True)

        error_db = torch.mean(torch.abs(original_edc - est_edc), dim=-1)

        logger.info(f'Mean EDC error in dB is {error_db.mean():.3f} dB')
        to_append = f'grid_resolution={self.config_dict.trainer_config.grid_resolution_m}m' \
                    if self.config_dict.trainer_config.grid_resolution_m is not None else \
                    f'split_ratio={np.round(self.config_dict.trainer_config.train_valid_split, 1)}'

        for j in range(self.room_data.num_directions):
            save_dir = Path(
                f'{self.config_dict.trainer_config.train_dir}/direction={j+1}'
            ).resolve()
            save_dir.mkdir(parents=True, exist_ok=True)

            self.room.plot_edc_error_at_receiver_points(
                self.true_points[idx_in_valid_set],
                self.src_pos,
                db2lin(error_db[:, j]),
                scatter_plot=True,
                cur_freq_hz=None,
                save_path=f'{save_dir}/edc_error_in_space_' + to_append +
                extend + f'_epoch={epoch_num}.png',
                # title=
                # f'az = {np.degrees(self.room_data.sph_directions[0, j]):.2f} deg,'
                # +
                # f' pol = {np.degrees(self.room_data.sph_directions[1, j]):.2f} deg'
            )

        return original_edc.detach().cpu().numpy(), est_edc


#######################################################################################


def sum_arrays(group):
    "Sum rows sharing the same position coordinates"
    all_rirs = group["filtered_time_samples"].to_numpy()
    out = np.zeros_like(all_rirs[0])
    for rir in all_rirs:
        out += rir
    return out


def infer_all_octave_bands_directional_fdn(
    freqs_list: List,
    config_dicts: List[DiffGFDNConfig],
    save_dir: str,
    fullband_room_data: SpatialRoomDataset,
    rec_pos_list: NDArray,
) -> SpatialRoomDataset:
    """
    Run inference on all trained DiffDirectionalFDNs operating in all octave bands and save it in a dataframe
    Args:
        freqs_list (List): list of all frequencies
        config_dicts (List): list of all config files
        save_dir (str): path where file is to be saved
        fullband_room_dataset_path (SpatialRoomDataset): dataset of ground truth fullband RIRs
        rec_pos_list (NDArray): receiver positions over which to carry out inference
    Returns:
        SpatialRoomDataset: room data with synthesised RIRs 
    """

    # prepare the reconstructing filterbank
    subband_filters, _ = pf.dsp.filter.reconstructing_fractional_octave_bands(
        None,
        num_fractions=config_dicts[0].trainer_config.subband_process_config.
        num_fraction_octaves,
        frequency_range=(freqs_list[0], freqs_list[-1]),
        sampling_rate=config_dicts[0].sample_rate,
    )

    if freqs_list != [63, 125, 250, 500, 1000, 2000, 4000, 8000
                      ] or not os.path.exists(save_dir):
        if not os.path.exists(save_dir):
            os.makedirs(save_dir)

        for k in range(len(freqs_list)):
            band_filename = f"{save_dir}/synth_band_{freqs_list[k]}Hz.pkl"
            if os.path.exists(band_filename):
                logger.info(f"Skipping {freqs_list[k]} Hz (already computed)")
                continue
            logger.info(
                f'Running inferencing for subband = {freqs_list[k]} Hz')

            # loop through all subband frequencies
            df_band = pd.DataFrame(columns=[
                'frequency', 'position', 'time_samples',
                'filtered_time_samples'
            ])

            config_dict = config_dicts[k]
            trainer_config = config_dict.trainer_config

            if "3room_FDTD" in config_dict.room_dataset_path:
                room_data = SpatialThreeRoomDataset(
                    Path(config_dict.room_dataset_path).resolve())
            else:
                logger.error("Other room data not supported currently")

            # update the receiver positions in room dataset so that
            # the dataloader reads the updated positions in rec_pos_list
            # for inference
            room_data.update_receiver_pos(rec_pos_list)

            # update number of groups
            config_dict = config_dict.model_copy(
                update={"num_groups": room_data.num_rooms})

            # update number of delay lines per group
            config_dict = config_dict.model_copy(
                update={
                    "num_delay_lines":
                    room_data.num_directions * config_dict.num_groups
                })

            assert config_dict.num_delay_lines % config_dict.num_groups == 0, "Delay lines must be \
                divisible by number of groups in network"

            # update ambisonics order
            config_dict = config_dict.model_copy(
                update={"ambi_order": room_data.ambi_order})

            if config_dict.sample_rate != room_data.sample_rate:
                logger.warning(
                    "Config sample rate does not match data, altering it")
                config_dict.sample_rate = room_data.sample_rate

            # get the training config
            trainer_config = config_dict.trainer_config
            # update num_freq_bins in pydantic class
            trainer_config = trainer_config.model_copy(
                update={"num_freq_bins": room_data.num_freq_bins})

            # are we using a colorless FDN to get the feedback matrix?
            if config_dict.colorless_fdn_config.use_colorless_prototype:
                colorless_fdn_params = get_colorless_fdn_params(config_dict)
            else:
                colorless_fdn_params = None

            # initialise the model
            model = DiffDirectionalFDNVarReceiverPos(
                room_data.sample_rate,
                room_data.num_rooms,
                config_dict.delay_length_samps,
                trainer_config.device,
                config_dict.feedback_loop_config,
                config_dict.output_filter_config,
                ambi_order=config_dict.ambi_order,
                desired_directions=room_data.sph_directions,
                common_decay_times=room_data.common_decay_times
                if config_dict.decay_filter_config.initialise_with_opt_values
                else None,
                band_centre_hz=room_data.band_centre_hz,
                colorless_fdn_params=colorless_fdn_params,
                use_colorless_loss=trainer_config.use_colorless_loss,
            )

            # create the inference object
            cur_infer_fdn = InferDiffDirectionalFDN(
                room_data,
                config_dict,
                model,
                apply_filter_norm=False,
                edc_len_ms=2000,
            )

            # get the ambisonics RIRs for the current frequency band
            position, est_dir_rirs = cur_infer_fdn.get_model_output(
                trainer_config.max_epochs)

            # loop over all positions for a particular frequency band and add it to a dataframe
            for num_pos in range(position.shape[0]):
                cur_rir = est_dir_rirs[num_pos, ...].detach().cpu().numpy()

                # filter the current SRIR
                cur_rir_filtered = fftconvolve(
                    cur_rir,
                    subband_filters.coefficients[k, :][None, :],
                    mode='same')

                # position should be saved as tuple because numpy array is unhashable
                new_row = pd.DataFrame({
                    'frequency': [freqs_list[k]],
                    'position': [(position[num_pos,
                                           0], position[num_pos,
                                                        1], position[num_pos,
                                                                     2])],
                    'filtered_time_samples': [cur_rir_filtered],
                    'time_samples': [cur_rir],
                })
                df_band = pd.concat([df_band, new_row], ignore_index=True)

            df_band.to_pickle(band_filename)
            logger.info(f"Saved RIRs for band {freqs_list[k]} Hz")
            del model
            del room_data
            del cur_infer_fdn
        return

    else:
        # inference for all bands is complete, read the band wise dataframes
        # Dictionary: pos_key -> summed filtered_time_samples
        pos_to_rir = defaultdict(lambda: 0)
        pos_to_pos = {}

        for k, freq in enumerate(freqs_list):
            band_filename = f"{save_dir}/synth_band_{freq}Hz.pkl"
            df_band = pd.read_pickle(band_filename)

            # round positions and create pos_key
            df_band["pos_key"] = df_band["position"].apply(lambda pos: tuple(
                np.round(np.asarray(pos, dtype=np.float64), 3)))

            # accumulate into dictionary instead of building giant DataFrame
            for _, row in df_band.iterrows():
                pos_key = row["pos_key"]
                rir = row["filtered_time_samples"].astype(np.float32)

                # first time
                if isinstance(pos_to_rir[pos_key], int):
                    pos_to_rir[pos_key] = rir
                    pos_to_pos[pos_key] = np.array(row["position"],
                                                   dtype=np.float64)
                else:
                    # add in-place to avoid new allocations
                    pos_to_rir[pos_key] += rir

        # Now stack results into arrays
        synth_rirs = list(pos_to_rir.values())
        est_dir_rirs = np.stack(
            synth_rirs, axis=0)  # (num_positions, num_channels, num_samples)

        # convert to ambisonics
        est_srirs = convert_directional_rirs_to_ambisonics(
            fullband_room_data.ambi_order, fullband_room_data.sph_directions,
            config_dicts[0].output_filter_config.beamformer_type,
            est_dir_rirs.transpose(1, 0, -1))

        # get receiver positions
        new_rec_pos_list = np.vstack(list(pos_to_pos.values()))

        # update dataset
        dfdn_room_data = deepcopy(fullband_room_data)
        dfdn_room_data.update_receiver_pos(new_rec_pos_list)
        dfdn_room_data.update_rirs(est_srirs)
        return dfdn_room_data<|MERGE_RESOLUTION|>--- conflicted
+++ resolved
@@ -373,24 +373,6 @@
 
         self.envelopes = torch.tensor(self.envelopes, dtype=torch.float32)
 
-<<<<<<< HEAD
-=======
-    def convert_ambi_rir_to_directional_rir(self, h_sh: torch.Tensor):
-        """
-        Convert SH domain RIRs to directional RIRs
-        Args:
-            H_sh : impulse response DiffDFDN in SH domain of shape num_pos, num_ambi_channels, num_freq_pts
-        Returns:
-            torch.Tensor: directional impulse response of DiffDFDN of shape 
-                          num_pos, num_directions, num_freq_pts
-        """
-        # get SH conversion matrix
-        sh_matrix = self.model.sh_output_scalars.analysis_matrix
-        # convert to directional response
-        h_dir = torch.einsum('jl, blk->bjk', sh_matrix, h_sh)
-        return h_dir
-
->>>>>>> 3ee20771
     def get_model_output(
         self,
         num_epochs: int,
@@ -576,116 +558,6 @@
             resolve())
         return db_limits
 
-    def plot_beamformer_output(self,
-                               est_amps: NDArray,
-                               filename: str,
-                               pos_to_investigate: List,
-                               contour_plot: bool = True,
-                               db_limits: Optional[Tuple] = None) -> Tuple:
-        """
-        Plot beamformer output as function of elevation and azimuth angles
-        est_amps (NDArray): amplitudes estimated by the DNN
-        filename (str): filename for saving
-        pos_to_investigate (List): the position at which to plot the directional
-                                    distribution of amplitudes
-        contour_plot (bool): whether to plot spherical or contour plot
-        db_limits (optional, tuple): the limits of the colorbar
-        """
-        # Create grid of elevation and azimuth angles
-        num_azi = 20
-        num_el = 20
-        azimuths = np.linspace(0, 2 * np.pi, num_azi)
-        elevations = np.linspace(-np.pi / 2, np.pi / 2, num_el)
-        polars = np.pi / 2 - elevations
-
-        azimuth_grid, polar_grid = np.meshgrid(azimuths, polars)
-        elevation_grid = np.pi / 2 - polar_grid
-        x = np.cos(elevation_grid) * np.sin(azimuth_grid)
-        y = np.cos(elevation_grid) * np.cos(azimuth_grid)
-        z = np.sin(elevation_grid)
-
-        # Plotting beamforming weights as a spherical surface
-        fig, ax = plt.subplots(
-            self.room_data.num_rooms,
-            1,
-            # subplot_kw={'projection': '3d'},
-            figsize=(6, 3 * self.room_data.num_rooms))
-
-        # spherical harmonic interpolation
-        sph_matrix_orig = spa.sph.sh_matrix(
-            self.room_data.ambi_order,
-            self.room_data.sph_directions[0, :],
-            np.pi / 2 - self.room_data.sph_directions[1, :],
-            sh_type='real')
-
-        sph_matrix_dense = spa.sph.sh_matrix(self.room_data.ambi_order,
-                                             azimuth_grid.ravel(),
-                                             polar_grid.ravel(),
-                                             sh_type='real')
-
-        # project on original spherical harmonic matrix
-        weights = np.einsum('bjk, jn -> bkn', est_amps, sph_matrix_orig)
-        # retrieve the amplitudes by projecting on denser spherical grid
-        amps_interp = np.einsum('bkn, nd -> bdk', weights, sph_matrix_dense.T)
-
-        # find receiver position idx
-        rec_pos_idx = ((self.room_data.receiver_position -
-                        pos_to_investigate)**2).sum(axis=1).argmin()
-        logger.info(
-            f"Plotting contours at position {np.round(self.room_data.receiver_position[rec_pos_idx, :], 2)}"
-        )
-
-        amps_interp_at_pos = amps_interp[rec_pos_idx, ...]
-        amps_interp_at_pos_db = db(amps_interp_at_pos, is_squared=True)
-        num_row, num_col = azimuth_grid.shape
-
-        if db_limits is None:
-            db_limits = np.zeros((2, self.room_data.num_rooms))
-            db_limits[0, :] = np.min(amps_interp_at_pos_db, axis=0)
-            db_limits[1, :] = np.max(amps_interp_at_pos_db, axis=0)
-
-        for k in range(self.room_data.num_rooms):
-            amps_interp_at_pos_db_2D = amps_interp_at_pos_db[:, k].reshape(
-                num_row, num_col)
-
-            # Plot the ellipsoid surface with beamforming weights as color values
-            if contour_plot:
-                surf = ax[k].contourf(np.degrees(azimuth_grid),
-                                      np.degrees(polar_grid),
-                                      amps_interp_at_pos_db_2D,
-                                      vmin=db_limits[0, k],
-                                      vmax=db_limits[1, k],
-                                      cmap='plasma')
-                ax[k].set_xlabel('Azimuth angles')
-                ax[k].set_ylabel('Polar angles')
-            else:
-                surf = ax[k].plot_surface(
-                    x,
-                    y,
-                    z,
-                    facecolors=plt.cm.viridis(amps_interp_at_pos_db_2D /
-                                              amps_interp_at_pos_db_2D.max()),
-                    rstride=1,
-                    cstride=1,
-                    linewidth=0,
-                    antialiased=False,
-                    alpha=0.5,
-                )
-                ax[k].set_xlabel('X')
-                ax[k].set_ylabel('Y')
-                ax[k].set_zlabel('Z)')
-
-            # Add a colorbar
-            cbar = fig.colorbar(surf, ax=ax[k], shrink=0.8, aspect=5)
-            cbar.set_label('dB')
-            ax[k].set_title(f'Group = {k+1}')
-
-        fig.subplots_adjust(hspace=0.6)
-        fig.savefig(
-            Path(f'{self.config_dict.trainer_config.train_dir}/{filename}').
-            resolve())
-        return db_limits
-
     def plot_edc_error_in_space(self,
                                 est_dir_rirs: NDArray,
                                 est_points: NDArray,
