--- conflicted
+++ resolved
@@ -1105,12 +1105,8 @@
         """Get output of MLP during inference"""
         param_np = {}
         try:
-<<<<<<< HEAD
-            param_out_mlp = self.dir_output_scalars.get_param_dict(data)
-=======
             param_out_mlp = self.sh_output_scalars.get_param_dict(
                 data, normalise_weights)
->>>>>>> 3ee20771
             param_np['output_scalars'] = param_out_mlp['beamformer_weights']
         except Exception as e:
             logger.warning(e)
