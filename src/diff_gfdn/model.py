--- conflicted
+++ resolved
@@ -1,16 +1,15 @@
 from typing import Dict, List, Optional, Tuple
 
 from loguru import logger
+import numpy as np
 from scipy.signal import butter
 import torch
 from torch import nn
 
-from .config.config import (CouplingMatrixType, FeedbackLoopConfig,
-                            OutputFilterConfig)
+from .config.config import CouplingMatrixType, FeedbackLoopConfig, OutputFilterConfig
 from .feedback_loop import FeedbackLoop
 from .filters import decay_times_to_gain_filters
-from .gain_filters import (SVF, BiquadCascade, ScaledSigmoid, SoftPlus,
-                           SOSFilter, SVF_from_MLP)
+from .gain_filters import BiquadCascade, ScaledSigmoid, SoftPlus, SOSFilter, SVF, SVF_from_MLP
 from .utils import absorption_to_gain_per_sample, to_complex
 
 # pylint: disable=W0718, E1136, E1137
@@ -83,26 +82,19 @@
                     for i in range(self.num_groups)
                 ],
                              device=self.device))
-<<<<<<< HEAD
-
-=======
-
-        # logger.info(f'Gains for delay lines are {self.gain_per_sample}')
-
-        # here are the different operating blocks
+
         self.delays = torch.tensor(delays,
                                    dtype=torch.float32,
                                    device=self.device)
-        self.input_gains = nn.Parameter(
-            torch.randn(self.num_delay_lines, 1) / self.num_delay_lines)
->>>>>>> f1c98788
+
+        self.delays = self.delays.to(self.device)
+
         self.feedback_loop = FeedbackLoop(
             self.num_groups, self.num_delay_lines_per_group, self.delays,
             self.gain_per_sample, self.use_absorption_filters,
             feedback_loop_config.coupling_matrix_type,
             feedback_loop_config.pu_matrix_order)
 
-        self.delays = self.delays.to(self.device)
         # add a lowpass filter at the end to remove high frequency artifacts
         self.design_lowpass_filter()
 
