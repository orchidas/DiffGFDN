from typing import Dict, List, Optional, Tuple

from loguru import logger
import numpy as np
from scipy.signal import butter
import torch
from torch import nn

from .absorption_filters import decay_times_to_gain_filters_geq, decay_times_to_gain_per_sample
from .colorless_fdn.utils import ColorlessFDNResults
from .config.config import CouplingMatrixType, FeedbackLoopConfig, OutputFilterConfig
from .feedback_loop import FeedbackLoop
from .filters.geq import eq_freqs
from .gain_filters import BiquadCascade, Gains_from_MLP, ScaledSigmoid, SOSFilter, SVF, SVF_from_MLP
from .utils import to_complex

# pylint: disable=W0718, E1136, E1137


class DiffGFDN(nn.Module):
    """Parent module to do end-to-end optimisation of a Differentiable GFDN"""

    def __init__(
            self,
            sample_rate: int,
            num_groups: int,
            delays: List[int],
            device: torch.device,
            feedback_loop_config: FeedbackLoopConfig,
            use_absorption_filters: bool,
            common_decay_times: List,
            band_centre_hz: Optional[List] = None,
            colorless_fdn_params: Optional[List[ColorlessFDNResults]] = None,
            use_colorless_loss: bool = False):
        """
        Args:
            sample_rate (int): sampling rate of the FDN
            num_groups (int): number of rooms in coupled space
            delays (list): list of delay line lengths (integer)
            device: GPU or CPU for training
            feedback_loop_config (FeedbackLoopConfig): config file for training the feedback loop
            use_absorption_filters (bool): whether to use scalar absorption gains or filters
            common_decay_times (list): list of common decay times (one for each room)
            band_centre_hz (optional, list): frequencies where common decay times are measured
            colorless_fdn_params (ColorlessFDNResults, optional): dataclass containing the optimised
                        input, output gains and feedback matrix from the lossless prototype for each FDN
                        in the GFDN
            use_colorless_loss(bool): whether to use the colorless loss in the DiffGFDN cost function itself,
                                      complementary to colorless_fdn_params, not to be used together

        """
        super().__init__()
        self.sample_rate = sample_rate
        self.device = device

        # input parameters
        self.num_groups = num_groups
        self.delays = delays
        self.num_delay_lines = len(delays)
        self.num_delay_lines_per_group = int(self.num_delay_lines /
                                             self.num_groups)
        self.use_absorption_filters = use_absorption_filters
        self.delays_by_group = [
            torch.tensor(self.delays[i:i + self.num_delay_lines_per_group],
                         device=self.device) for i in
            range(0, self.num_delay_lines, self.num_delay_lines_per_group)
        ]
        self.band_centre_hz = band_centre_hz
        self.common_decay_times = common_decay_times
        self.use_colorless_loss = use_colorless_loss

        self.delays = torch.tensor(delays,
                                   dtype=torch.float32,
                                   device=self.device)
        self.delays = self.delays.to(self.device)

        # initialise input-output gains
        self._init_io_gains(colorless_fdn_params)
        # initialise absorption filters in delay lines
        self._init_absorption(common_decay_times, band_centre_hz)
        # initialise feedback loop
        self._init_feedback(feedback_loop_config, colorless_fdn_params)

        # add a lowpass filter at the end to remove high frequency artifacts
        self.design_lowpass_filter()

    def _init_io_gains(self, colorless_fdn_params: Optional[List] = None):
        """Initialise input/output gains"""
        if colorless_fdn_params is None:
            logger.info('Using learnable gains and feedback matrix')
            self.input_gains = nn.Parameter(
                (2 * torch.randn(self.num_delay_lines, 1) - 1) /
                self.num_delay_lines)

            self.output_gains = nn.Parameter(
                (2 * torch.randn(self.num_delay_lines, 1) - 1) /
                self.num_delay_lines)
        else:
            logger.info(
                "Using gains and feedback matrix from the colorless FDN prototype"
            )
            # these are from the colorless FDN prototype
            # these should be of length Ndel x 1
            self.input_gains = torch.tensor([
                colorless_fdn_params[i].opt_input_gains.tolist()
                for i in range(self.num_groups)
            ],
                                            device=self.device).view(-1, 1)
            self.output_gains = torch.tensor([
                colorless_fdn_params[i].opt_output_gains.tolist()
                for i in range(self.num_groups)
            ],
                                             device=self.device).view(-1, 1)

    def _init_absorption(self,
                         common_decay_times: List,
                         band_centre_hz: Optional[List] = None):
        """Initialise absorption gains/filters in the delay lines"""
        # frequency-dependent absorption filters
        if self.use_absorption_filters:
            # this will be of size (num_groups, num_del_per_group,
            # numerator (filter_order), denominator(filter_order))
            self.gain_per_sample = torch.tensor([
                decay_times_to_gain_filters_geq(
                    band_centre_hz, common_decay_times[:, i],
                    self.delays_by_group[i], self.sample_rate).tolist()
                for i in range(self.num_groups)
            ],
                                                device=self.device)
            self.filter_order = self.gain_per_sample.shape[-2]
            try:
                self.gain_per_sample = self.gain_per_sample.view(
                    self.num_delay_lines, self.filter_order, 2)
            except Exception:
                # cascade of SOS filters is detected
                n_filters = self.gain_per_sample.shape[1]
                self.gain_per_sample = self.gain_per_sample.permute(
                    0, 2, 1, 3, 4)
                self.gain_per_sample = self.gain_per_sample.reshape(
                    self.num_delay_lines, n_filters, self.filter_order, 2)
        # broadband absorption gains
        else:
            self.gain_per_sample = torch.flatten(
                torch.tensor([
                    decay_times_to_gain_per_sample(common_decay_times[0][i],
                                                   self.delays_by_group[i],
                                                   self.sample_rate).tolist()
                    for i in range(self.num_groups)
                ],
                             device=self.device))
        # logger.info(f"Gains in delay lines: {self.gain_per_sample}")

    def _init_feedback(self,
                       feedback_loop_config: FeedbackLoopConfig,
                       colorless_fdn_params: Optional[List] = None):
        """Initialise input-output gain vectors and the feedback matrix"""
        # learnable input and output gains
        if colorless_fdn_params is None:
            self.feedback_loop = FeedbackLoop(
                self.num_groups, self.num_delay_lines_per_group, self.delays,
                self.gain_per_sample, self.use_absorption_filters,
                feedback_loop_config.coupling_matrix_type,
                feedback_loop_config.pu_matrix_order)
        else:
            # convert list of numpy arrays to list of torch tensors
            colorless_feedback_matrix_list = [
                torch.from_numpy(colorless_fdn_params[i].opt_feedback_matrix)
                for i in range(self.num_groups)
            ]
            # convert from list of tensors to num_groups x N x N tensor
            colorless_feedback_matrix = torch.stack(
                colorless_feedback_matrix_list, dim=0)

            self.feedback_loop = FeedbackLoop(
                self.num_groups,
                self.num_delay_lines_per_group,
                self.delays,
                self.gain_per_sample,
                self.use_absorption_filters,
                coupling_matrix_type=feedback_loop_config.coupling_matrix_type,
                colorless_feedback_matrix=colorless_feedback_matrix,
                device=self.device)

    def sub_fdn_output(self, z: torch.Tensor) -> torch.Tensor:
        """Get the magnitude response of each FDN (without the absorption)"""
        num_freq_pts = len(z)
        Hout = torch.zeros((num_freq_pts, self.num_groups),
                           dtype=torch.complex64,
                           device=self.device)
        for k in range(self.num_groups):
            group_idx = torch.arange(k * self.num_delay_lines_per_group,
                                     (k + 1) * self.num_delay_lines_per_group,
                                     dtype=torch.int32)
            C = to_complex(self.output_gains[group_idx].expand(
                self.num_delay_lines_per_group, num_freq_pts))

            B = to_complex(self.input_gains[group_idx].expand(
                self.num_delay_lines_per_group, num_freq_pts))

            A = self.feedback_loop.M[k].unsqueeze(0).repeat(num_freq_pts, 1, 1)
            D = torch.diag_embed(
                torch.unsqueeze(z, dim=-1)**self.delays_by_group[k])
            P = torch.linalg.inv(D - A).to(torch.complex64)
            H = torch.einsum('kn, knm -> km', C.permute(1, 0), P).permute(1, 0)
            Hout[..., k] = torch.einsum('mk, mk -> k', H, B)

        return Hout

    def design_lowpass_filter(
        self,
        filter_order: int = 16,
    ):
        """
        Add a lowpass filter in the end to prevent spurius high frequency artifacts
        Args:
            filter_order (int): IIR filter order
            cutoff_hz (float): cutoff frequency of the lowpass (12k by default)
        """
        cutoff_hz = self.sample_rate / 2 - 1e3
        sos_filter_coeffs = torch.tensor(
            butter(filter_order,
                   cutoff_hz / (self.sample_rate / 2.0),
                   btype='lowpass',
                   output='sos'))
        self.lowpass_biquad = BiquadCascade(
            num_sos=sos_filter_coeffs.shape[0],
            num_coeffs=sos_filter_coeffs[:, :3],
            den_coeffs=sos_filter_coeffs[:, 3:])
        self.lowpass_filter = SOSFilter(sos_filter_coeffs.shape[0],
                                        device=self.device)


class DiffGFDNVarReceiverPos(DiffGFDN):

    def __init__(
            self,
            sample_rate: int,
            num_groups: int,
            delays: List[int],
            device: torch.device,
            feedback_loop_config: FeedbackLoopConfig,
            output_filter_config: OutputFilterConfig,
            use_absorption_filters: bool,
            common_decay_times: List = None,
            band_centre_hz: Optional[List] = None,
            colorless_fdn_params: Optional[List[ColorlessFDNResults]] = None,
            use_colorless_loss: bool = False):
        """
        Differentiable GFDN module for a grid of listener locations, where the output filter
        coefficients are learnt with deep learning.
        Args:
            sample_rate (int): sampling rate of the FDN
            num_groups (int): number of rooms in coupled space
            delays (list): list of delay line lengths (integer)
            device: GPU or CPU for training
            feedback_loop_config (FeedbackLoopConfig): config file for training the feedback loop
            output_filter_config (OutputFilterConfig): config file for training the output SVF filters
            use_absorption_filters (bool): whether to use scalar absorption gains or filters
            common_decay_times (list): list of common decay times (one for each room)
            band_centre_hz (optional, list): frequencies where common decay times are measured
            colorless_fdn_params (ColorlessFDNResults, optional): dataclass containing the optimised
                        input, output gains and feedback matrix from the lossless prototype
            use_colorless_loss(bool): whether to use the colorless loss in the DiffGFDN cost function itself. 
                                      Complementary to colorless_fdn_params, not to be used together

        """
        super().__init__(sample_rate, num_groups, delays, device,
                         feedback_loop_config, use_absorption_filters,
                         common_decay_times, band_centre_hz,
                         colorless_fdn_params, use_colorless_loss)

        self.use_svf_in_output = output_filter_config.use_svfs
        self.input_scalars = nn.Parameter(
<<<<<<< HEAD
            torch.ones(self.num_groups, 1) / np.sqrt(self.num_groups))
=======
            (2 * torch.ones(self.num_groups, 1) - 1) /
            np.sqrt(self.num_groups))
>>>>>>> 7433c778

        if self.use_svf_in_output:
            logger.info("Using filters in output")
            self.output_filters = SVF_from_MLP(
                self.sample_rate,
                self.num_groups,
                self.num_delay_lines_per_group,
                output_filter_config.num_fourier_features,
                output_filter_config.num_hidden_layers,
                output_filter_config.num_neurons_per_layer,
                output_filter_config.encoding_type,
                output_filter_config.compress_pole_factor,
                device=self.device)

        else:
            logger.info("Using gains in output")
            self.output_scalars = Gains_from_MLP(
                self.num_groups,
                self.num_delay_lines_per_group,
                output_filter_config.num_fourier_features,
                output_filter_config.num_hidden_layers,
                output_filter_config.num_neurons_per_layer,
                output_filter_config.encoding_type,
                device=self.device)

    def forward(self, x: Dict) -> torch.tensor:
        """
        Compute H(z) = c(z)^T (D - A(z)Gamma(z))^{-1} b(z) + d(z)
        Args:
            x(dict) : input feature dict
        """
        z = x['z_values']
        self.batch_size = x['listener_position'].shape[0]

        num_freq_pts = len(z)
        C_init = to_complex(
            self.output_gains.expand(self.batch_size, self.num_delay_lines,
                                     num_freq_pts))
        # this is of size B x Ndel x num_freq_points
        if self.use_svf_in_output:
            C = self.output_filters(x) * C_init

        else:
            C = to_complex(self.output_scalars(x)) * C_init

        # this is also of size B x Ndel x num_freq_points
        B = to_complex(
            self.input_gains.expand(self.batch_size, self.num_delay_lines,
                                    num_freq_pts))
        # get the output of the feedback loop, this is of size num_freq_points x Ndel x Ndel
        P = self.feedback_loop(z)
        # C.T @ P of size B x Ndel x num_freq_pts
        Htemp = torch.einsum('knb, knm -> kmb', C.permute(-1, 1, 0),
                             P).permute(-1, 1, 0)
        # C.T @ P @ B + d(z)
        direct_filter = x['target_early_response']
        H = torch.einsum('bmk, bmk -> bk', Htemp, B) + direct_filter

        # pass through a lowpass filter
        lowpass_response = self.lowpass_filter(z, self.lowpass_biquad)
        H_lp = H * lowpass_response

        if self.use_colorless_loss:
            H_sub_fdn = super().sub_fdn_output(z)
            return H_lp, H_sub_fdn
        else:
            return H_lp

    def get_parameters(self) -> Tuple:
        """Return the parameters as a tuple"""
        delays = self.delays
        gain_per_sample = self.gain_per_sample
        b = self.input_gains
        (M, Phi, _, _,
         coupled_feedback_matrix) = self.feedback_loop.get_parameters()
        (svf_params, biquad_coeffs) = self.output_filters.get_parameters()
        return (delays, gain_per_sample, b, M, Phi, coupled_feedback_matrix,
                svf_params, biquad_coeffs)

    @torch.no_grad()
    def get_param_dict_inference(self, data: Dict) -> Dict:
        """Get output of MLP during inference"""
        param_np = {}
        try:
            param_out_mlp = self.output_filters.get_param_dict(data)
            if self.use_svf_in_output:
                param_np['output_svf_params'] = param_out_mlp['svf_params']
                param_np['output_biquad_coeffs'] = param_out_mlp[
                    'biquad_coeffs']

            else:
                param_np['output_scalars'] = param_out_mlp['gains']
        except Exception as e:
            logger.warning(e)
        return param_np

    @torch.no_grad()
    def get_param_dict(self) -> Dict:
        """Return the parameters as a dict"""
        param_np = {}
        param_np['delays'] = self.delays.squeeze().cpu().numpy()
        param_np['gains_per_sample'] = self.gain_per_sample.squeeze().cpu(
        ).numpy()
        param_np['input_scalars'] = self.input_scalars.squeeze().cpu().numpy()
        param_np['input_gains'] = self.input_gains.squeeze().cpu().numpy()
        param_np['output_gains'] = self.output_gains.squeeze().cpu().numpy()

        try:
            if self.feedback_loop.coupling_matrix_type in (
                    CouplingMatrixType.SCALAR, CouplingMatrixType.FILTER):
                param_np[
                    'coupled_feedback_matrix'] = self.feedback_loop.get_coupled_feedback_matrix(
                    ).squeeze().cpu().numpy()
                param_np[
                    'individual_mixing_matrix'] = self.feedback_loop.M.squeeze(
                    ).cpu().numpy()
                if self.feedback_loop.coupling_matrix_type == CouplingMatrixType.SCALAR:
                    param_np[
                        'coupling_matrix'] = self.feedback_loop.nd_unitary(
                            self.feedback_loop.alpha,
                            self.num_groups).squeeze().cpu().numpy()
                else:
                    unitary_matrix = self.feedback_loop.ortho_param(
                        self.feedback_loop.unitary_matrix)
                    unit_vectors = self.feedback_loop.unit_vectors / torch.norm(
                        self.feedback_loop.unit_vectors, dim=0, keepdim=True)
                    param_np[
                        'coupling_matrix'] = self.feedback_loop.fir_paraunitary(
                            unitary_matrix,
                            unit_vectors).squeeze().cpu().numpy()
            else:
                # any unitary matrix without any specific coupling structure
                param_np[
                    'coupled_feedback_matrix'] = self.feedback_loop.coupled_feedback_matrix
        except Exception:
            logger.warning('Parameter not initialised yet in FeedbackLoop!')

        return param_np


class DiffGFDNSinglePos(DiffGFDN):
    """Differentiable GFDN module for a single source-listener position"""

    def __init__(
            self,
            sample_rate: int,
            num_groups: int,
            delays: List[int],
            device: torch.device,
            feedback_loop_config: FeedbackLoopConfig,
            output_filter_config: OutputFilterConfig,
            use_absorption_filters: bool,
            common_decay_times: List,
            band_centre_hz: Optional[List] = None,
            colorless_fdn_params: Optional[List[ColorlessFDNResults]] = None,
            use_colorless_loss: bool = False):
        """
        Args:
            sample_rate (int): sampling rate of the FDN
            num_groups (int): number of rooms in coupled space
            delays (list): list of delay line lengths (integer)
            device: GPU or CPU for training
            feedback_loop_config (FeedbackLoopConfig): config file for training the feedback loop
            output_filter_config (OutputFilterConfig): config file for training the output SVF filters
            use_absorption_filters (bool): whether to use scalar absorption gains or filters
            common_decay_times (list): list of common decay times (one for each room)
            band_centre_hz (optional, list): frequencies where common decay times are measured
            colorless_fdn_params (ColorlessFDNResults, optional): dataclass containing the optimised
                        input, output gains and feedback matrix from the lossless prototype
            use_colorless_loss(bool): whether to use the colorless loss in the DiffGFDN cost function itself,
                                      complementary to colorless_fdn_params, not to be used together

        """
        super().__init__(sample_rate, num_groups, delays, device,
                         feedback_loop_config, use_absorption_filters,
                         common_decay_times, band_centre_hz,
                         colorless_fdn_params, use_colorless_loss)

        self.input_scalars = nn.Parameter(
            (torch.ones(self.num_groups, 1)) / np.sqrt(self.num_groups))

        # check if the output gains are filters or scalars
        self.use_svf_in_output = output_filter_config.use_svfs
        if self.use_svf_in_output:
            centre_freq, shelving_crossover = eq_freqs()
            self.svf_cutoff_freqs = torch.pi * torch.cat(
                (torch.tensor([shelving_crossover[0]]), centre_freq,
                 torch.tensor([shelving_crossover[-1]]))).to(
                     self.device) / self.sample_rate
            self.num_biquads = len(self.svf_cutoff_freqs)
            self.compress_pole_factor = output_filter_config.compress_pole_factor

            # resonance distributed randomly between 0 and 1
            init_params = torch.randn(self.num_groups, self.num_biquads, 2)
            # gains initialised at 0dB
            init_params[..., 1] = torch.zeros(
                (self.num_groups, self.num_biquads))

            # the resonance and the gain of the SVFs are the parameters
            self.output_svf_params = nn.Parameter(init_params)

            self.output_filters = SOSFilter(self.num_biquads,
                                            device=self.device)

            # resonance should be between 0 and 1 for complex conjugate poles
            self.scaled_res = ScaledSigmoid(lower_limit=1e-6, upper_limit=1.0)
            # SVF gain range in dB
            self.scaled_gains = ScaledSigmoid(lower_limit=-6.0,
                                              upper_limit=6.0)
        # each group will have a unique scalar gain
        else:
            self.output_scalars = nn.Parameter(
                (torch.ones(self.num_groups, 1)) / np.sqrt(self.num_groups))

    def forward(self, x: Dict) -> torch.tensor:
        """
        Compute H(z) = c(z)^T (D - A(z)Gamma(z))^{-1} b(z) + d(z)
        Args:
            x(dict) : input feature dict
        """
        z = x['z_values']
        num_freq_pts = len(z)
        C_init = to_complex(
            self.output_gains.expand(self.num_delay_lines, num_freq_pts))

        if not self.use_svf_in_output:
            output_scalars_expanded = self.output_scalars.expand(
                self.num_groups, num_freq_pts)
            output_scalars_expanded = output_scalars_expanded.repeat_interleave(
                self.num_delay_lines_per_group, dim=0)
            C = to_complex(output_scalars_expanded)
        else:
            # this is of size Ndel x num_freq_points
            C = self.get_output_filter(z)

        C *= C_init

        # this is also of size Ndel x 1
        input_scalars_expanded = self.input_scalars.repeat_interleave(
            self.num_delay_lines_per_group, dim=0)
        B = to_complex(self.input_gains * input_scalars_expanded)

        # get the output of the feedback loop, this is of size num_freq_points x Ndel x Ndel
        P = self.feedback_loop(z)

        # C.T @ P of size Ndel x num_freq_pts
        Htemp = torch.einsum('kn, knm -> km', C.permute(-1, 0), P)
        # C.T @ P @ B + d(z)
        direct_filter = x['target_early_response']

        H = torch.einsum('ik, kj -> ij', Htemp, B).squeeze()
        H += direct_filter

        # pass through a lowpass filter
        lowpass_response = self.lowpass_filter(z, self.lowpass_biquad)
        H_lp = H * lowpass_response

        if self.use_colorless_loss:
            H_sub_fdn = super().sub_fdn_output(z)
            return H_lp, H_sub_fdn
        else:
            return H_lp

    def get_output_filter(self, z_values: torch.tensor) -> torch.tensor:
        """Get the output filter response"""
        # always ensure that the filter cutoff frequency and resonance are positive
        # this will be the output tensor
        Hout = torch.zeros((self.num_delay_lines, len(z_values)),
                           dtype=torch.complex64)

        reshape_size = (self.num_groups, self.num_biquads)
        # gradient computation is an issue if we view in place,
        # best to clone this
        output_svf_params = self.output_svf_params.clone()

        flattened_svf_gains = output_svf_params[..., 1].view(-1)
        flattened_svf_res = output_svf_params[..., 0].view(-1)
        output_svf_params[..., 1] = self.scaled_gains(
            flattened_svf_gains).view(reshape_size)
        output_svf_params[..., 0] = self.scaled_res(flattened_svf_res).view(
            reshape_size)

        # initialise empty filters
        self.biquad_cascade = [
            BiquadCascade(self.num_biquads, torch.zeros((self.num_biquads, 3)),
                          torch.zeros((self.num_biquads, 3)))
            for i in range(self.num_groups)
        ]

        # fill the empty filters
        for i in range(self.num_groups):
            svf_params_del_line = output_svf_params[i, :]
            svf_cascade = [
                SVF(cutoff_frequency=self.svf_cutoff_freqs[k],
                    resonance=svf_params_del_line[k, 0],
                    filter_type=("lowshelf" if k == 0 else
                                 "highshelf" if k == self.num_biquads -
                                 1 else "peaking"),
                    G_db=svf_params_del_line[k, 1],
                    device=self.device) for k in range(self.num_biquads)
            ]
            self.biquad_cascade[i] = BiquadCascade.from_svf_coeffs(
                svf_cascade, self.compress_pole_factor, device=self.device)

            # all delay lines in a group have the same output filter
            Hout[i * self.num_delay_lines_per_group:(i + 1) *
                 self.num_delay_lines_per_group, :] = torch.tile(
                     self.output_filters(z_values, self.biquad_cascade[i]),
                     (self.num_delay_lines_per_group, 1))

        return Hout

    @torch.no_grad()
    def get_param_dict(self) -> Dict:
        """Return the parameters as a dict"""
        param_np = {}
        param_np['delays'] = self.delays.squeeze().cpu().numpy()
        param_np['gains_per_sample'] = self.gain_per_sample.squeeze().cpu(
        ).numpy()
        param_np['input_gains'] = self.input_gains.squeeze().cpu().numpy()
        param_np['output_gains'] = self.output_gains.squeeze().cpu().numpy()
        param_np['input_scalars'] = self.input_scalars.squeeze().cpu().numpy()

        try:
            if self.feedback_loop.coupling_matrix_type in (
                    CouplingMatrixType.SCALAR, CouplingMatrixType.FILTER):
                param_np[
                    'coupled_feedback_matrix'] = self.feedback_loop.get_coupled_feedback_matrix(
                    ).squeeze().cpu().numpy()
                param_np[
                    'individual_mixing_matrix'] = self.feedback_loop.M.squeeze(
                    ).cpu().numpy()
                if self.feedback_loop.coupling_matrix_type == CouplingMatrixType.SCALAR:
                    param_np[
                        'coupling_matrix'] = self.feedback_loop.nd_unitary(
                            self.feedback_loop.alpha,
                            self.num_groups).squeeze().cpu().numpy()
                else:
                    unitary_matrix = self.feedback_loop.ortho_param(
                        self.feedback_loop.unitary_matrix)
                    unit_vectors = self.feedback_loop.unit_vectors / torch.norm(
                        self.feedback_loop.unit_vectors, dim=0, keepdim=True)
                    param_np[
                        'coupling_matrix'] = self.feedback_loop.fir_paraunitary(
                            unitary_matrix,
                            unit_vectors).squeeze().cpu().numpy()
            else:
                # any unitary matrix without any specific coupling structure
                param_np[
                    'coupled_feedback_matrix'] = self.feedback_loop.coupled_feedback_matrix
        except Exception:
            logger.warning('Parameter not initialised yet in FeedbackLoop!')

        # get absorption filters
        if self.use_absorption_filters:
            param_np['absorption_filters'] = [
                self.feedback_loop.delay_line_gains[n]
                for n in range(self.num_delay_lines)
            ]
        else:
            param_np['absorption_coeffs'] = self.gain_per_sample

        try:
            if self.use_svf_in_output:

                self.output_svf_params[..., 1] = self.scaled_gains(
                    self.output_svf_params[..., 1].view(-1)).view(
                        self.num_groups, self.num_biquads)
                self.output_svf_params[..., 0] = self.scaled_res(
                    self.output_svf_params[..., 0].view(-1)).view(
                        self.num_groups, self.num_biquads)

                param_np['output_svf_params'] = self.output_svf_params.squeeze(
                ).cpu().numpy()
                param_np['output_biquad_coeffs'] = [
                    torch.cat((self.biquad_cascade[n].num_coeffs,
                               self.biquad_cascade[n].den_coeffs),
                              dim=-1).squeeze().cpu().numpy()
                    for n in range(self.num_groups)
                ]
            else:
                param_np['output_scalars'] = self.output_scalars.squeeze().cpu(
                ).numpy()

        except Exception as e:
            logger.warning(e)

        return param_np<|MERGE_RESOLUTION|>--- conflicted
+++ resolved
@@ -271,12 +271,8 @@
 
         self.use_svf_in_output = output_filter_config.use_svfs
         self.input_scalars = nn.Parameter(
-<<<<<<< HEAD
-            torch.ones(self.num_groups, 1) / np.sqrt(self.num_groups))
-=======
             (2 * torch.ones(self.num_groups, 1) - 1) /
             np.sqrt(self.num_groups))
->>>>>>> 7433c778
 
         if self.use_svf_in_output:
             logger.info("Using filters in output")
