--- conflicted
+++ resolved
@@ -2,13 +2,8 @@
 from typing import List, Optional
 
 import numpy as np
-from pydantic import BaseModel, computed_field, Field, model_validator
+from pydantic import BaseModel, computed_field, ConfigDict, Field, model_validator
 import sympy as sp
-<<<<<<< HEAD
-from pydantic import (BaseModel, ConfigDict, Field, computed_field,
-                      model_validator)
-=======
->>>>>>> f1c98788
 
 from ..utils import ms_to_samps
 
@@ -87,15 +82,11 @@
     # directory to save results
     train_dir: str = "../output/cpu/"
     # where to save the IRs
-<<<<<<< HEAD
     ir_dir: str = "../audio/cpu/"
-=======
-    ir_dir: str = "../audio"
     # whether to save the true measured IRs as wave files
     save_true_irs: bool = False
     # attenuation in dB that the anti aliasing envelope should be reduced by
     alias_attenuation_db: Optional[int] = None
->>>>>>> f1c98788
     # by how much to reduce the radius of each pole during frequency sampling
     reduced_pole_radius: float = Field(
         default=1.0)  # Default value, to be set dynamically
