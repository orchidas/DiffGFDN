# pylint: disable=relative-beyond-top-level

from enum import Enum
from typing import List, Optional

import numpy as np
from pydantic import BaseModel, computed_field, ConfigDict, Field, field_validator, model_validator
import sympy as sp
import torch

from ..utils import ms_to_samps


class CouplingMatrixType(Enum):
    """Different types of coupling matrix"""

    # scalar, unitary coupling matrix
    SCALAR = "scalar_matrix"
    # paraunitary FIR coupling matrix
    FILTER = "filter_matrix"
    # this gets triggered if we want the coupled feedback matrix to be
    # a random unitary matrix that is optimised, i.e, it has no special
    # structure representing individual mixing matrix and a coupling matrix
    RANDOM = "random_matrix"

    def __repr__(self) -> str:
        return str(self.value)


class FeatureEncodingType(Enum):
    """Different types of encoding for the input MLP features"""

    SINE = "sinusoidal"
    MESHGRID = "meshgrid"

    def __repr__(self) -> str:
        return str(self.value)


class FeedbackLoopConfig(BaseModel):
    # FIR PU matrix order
    pu_matrix_order: int = 2**5
    # coupling matrix type
    coupling_matrix_type: CouplingMatrixType = CouplingMatrixType.SCALAR


class OutputFilterConfig(BaseModel):
    # config for training the output filters based on listener location
    # number of biquads in each filter
    # whether to use SVFs or scalar gains
    use_svfs: bool = True
    # by how much to constrain the pole radii when calculating output filter coeffs
    compress_pole_factor: float = 1.0
    # used only if MLP is used for training the SVF filters
    num_hidden_layers: int = 3
    num_neurons_per_layer: int = 2**7
    num_fourier_features: int = 10
    encoding_type: FeatureEncodingType = FeatureEncodingType.SINE


class TrainerConfig(BaseModel):
    # config file with training parameters
    # number of receivers in each training batch
    batch_size: int = 32
    # Number of frequency bins in the magnitude response
    num_freq_bins: Optional[int] = None
    # torch device - cuda or cpu or mps (for apple silicon)
    device: str = 'cpu'
    # split between traning and validation
    train_valid_split: float = 0.8
    # maximum epochs for training
    max_epochs: int = 5
    # learning rate for Adam optimiser
    lr: float = 0.01
    # learning rate for input output gains
    io_lr: float = 0.01
    # learning rate for coupling angles
    coupling_angle_lr: float = 0.01
    # length of IR filters (needed for calculating reguralisation loss)
    output_filt_ir_len_ms: float = 500
    # whether to use regularisation loss to reduce time domain aliasing
    use_reg_loss: bool = False
    # whether to use perceptual ERB loss
    use_erb_edr_loss: bool = False
    # whether to use frequency-based weighting in loss
    use_frequency_weighting: bool = False
    # directory to save results
    train_dir: str = "output/cpu/"
    # where to save the IRs
    ir_dir: str = "audio/cpu/"
    # whether to save the true measured IRs as wave files
    save_true_irs: bool = False
    # attenuation in dB that the anti aliasing envelope should be reduced by
    alias_attenuation_db: Optional[int] = None
    # by how much to reduce the radius of each pole during frequency sampling
    reduced_pole_radius: float = Field(
        default=1.0)  # Default value, to be set dynamically    

    # validator for training on GPU
    @field_validator('device', mode='after')
    @classmethod
    def validate_training_device(cls, value):
<<<<<<< HEAD
        """Check if GPU is available"""
=======
        """Validate GPU, if it is used for training"""
>>>>>>> 3916f07c
        if value == 'cuda':
            assert torch.cuda.is_available(
            ), "CUDA is not available for training"

    # validator for the 'reduced_pole_radius' field
    @model_validator(mode='after')
    @classmethod
    def calculate_reduced_pole_radius(cls, model):
        """Set reduced pole radius based on alias_attenuation_db"""
        alias_attenuation_db = model.alias_attenuation_db
        num_freq_bins = model.num_freq_bins
        if alias_attenuation_db is not None and num_freq_bins is not None:
            model.reduced_pole_radius = 10**(-abs(alias_attenuation_db) /
                                             num_freq_bins / 20)
        return model


class DiffGFDNConfig(BaseModel):
    """Config file for training the DiffGFDN"""

    # path to three room dataset
    room_dataset_path: str = 'resources/Georg_3room_FDTD/srirs.pkl'
    # if a single measurement is being used
    ir_path: Optional[str] = None
    # sampling rate of the FDN
    sample_rate: float = 32000.0
    # training config
    trainer_config: TrainerConfig = TrainerConfig()
    # number of delay lines
    num_delay_lines: int = 12
    # delay range in ms - first delay should be after the mixing time
    delay_range_ms: List[float] = [20.0, 50.0]
    # whether to use scalar or frequency-dependent gains in delay lines
    use_absorption_filters: bool = True
    # config for the feedback loop
    feedback_loop_config: FeedbackLoopConfig = FeedbackLoopConfig()
    # number of biquads in SVF
    output_filter_config: OutputFilterConfig = OutputFilterConfig()

    @computed_field
    @property
    def delay_length_samps(self) -> List[int]:
        """Co-prime delay line lenghts for a given range"""
        np.random.seed(46434)
        delay_range_samps = ms_to_samps(np.asarray(self.delay_range_ms),
                                        self.sample_rate)
        # generate prime numbers in specified range
        prime_nums = np.array(list(
            sp.primerange(delay_range_samps[0], delay_range_samps[1])),
                              dtype=np.int32)
        rand_primes = prime_nums[np.random.permutation(len(prime_nums))]
        # delay line lengths
        delay_lengths = np.array(np.r_[rand_primes[:self.num_delay_lines - 1],
                                       sp.nextprime(delay_range_samps[1])],
                                 dtype=np.int32).tolist()
        return delay_lengths

    # forbid extra fields - adding this to help prevent errors in config file creation
    model_config = ConfigDict(extra="forbid")<|MERGE_RESOLUTION|>--- conflicted
+++ resolved
@@ -94,17 +94,13 @@
     alias_attenuation_db: Optional[int] = None
     # by how much to reduce the radius of each pole during frequency sampling
     reduced_pole_radius: float = Field(
-        default=1.0)  # Default value, to be set dynamically    
+        default=1.0)  # Default value, to be set dynamically
 
     # validator for training on GPU
     @field_validator('device', mode='after')
     @classmethod
     def validate_training_device(cls, value):
-<<<<<<< HEAD
-        """Check if GPU is available"""
-=======
         """Validate GPU, if it is used for training"""
->>>>>>> 3916f07c
         if value == 'cuda':
             assert torch.cuda.is_available(
             ), "CUDA is not available for training"
