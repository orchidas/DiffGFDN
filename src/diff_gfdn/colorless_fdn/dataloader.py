--- conflicted
+++ resolved
@@ -48,16 +48,6 @@
     return train_set, valid_set
 
 
-<<<<<<< HEAD
-def get_dataloader(dataset: data.Dataset, batch_size: int, device:'cpu', shuffle=True):
-    """Create torch dataloader form given dataset"""
-    dataloader = data.DataLoader(
-        dataset,
-        batch_size=batch_size,
-        shuffle=shuffle,
-        generator=torch.Generator(device=device),
-        drop_last=True)
-=======
 def get_dataloader(dataset: data.Dataset,
                    batch_size: int,
                    device='cpu',
@@ -68,7 +58,6 @@
                                  shuffle=shuffle,
                                  generator=torch.Generator(device=device),
                                  drop_last=True)
->>>>>>> 04df20ff
     return dataloader
 
 
