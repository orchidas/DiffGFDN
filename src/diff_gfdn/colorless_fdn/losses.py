import numpy as np
import torch
from torch import nn


# wrapper for the sparsity loss
class sparsity_loss(nn.Module):
    """Sparsity loss of feedback matrix"""

    def forward(self, A: torch.tensor):
        """
        Args:
            A (torch.tensor): 2D feedback matrix
        """
        N = A.shape[-1]
        return -(torch.sum(torch.abs(A)) -
                 (N * np.sqrt(N))) / (N * (np.sqrt(N) - 1))


class mse_loss(nn.Module):
    """Means squared error between abs(x1) and x2"""

    def forward(self, y_pred: torch.tensor, y_true: torch.tensor):
        """
        Args:
            y_pred (torch.tensor): output of the model
            y_true (torch.tensor): expected output
        """
        # loss on system's output
        y_pred_sum = torch.sum(y_pred, dim=-1)
        loss = torch.mean(
            torch.pow(
                torch.abs(y_pred_sum) - torch.abs(y_true),
                2 * torch.ones(y_pred.size(0))))

        return loss


class amse_loss(nn.Module):
    """Asymmetric Means squared error between abs(x1) and x2"""

    def forward(self, y_pred: torch.tensor, y_true: torch.tensor):
        """
        Args:
            y_pred (torch.tensor): output of the model
            y_true (torch.tensor): expected output
        """
        # loss on system's output
<<<<<<< HEAD
        loss = self.p_loss(y_pred, y_true)

        return loss
=======
        return self.p_loss(y_pred, y_true)
>>>>>>> fa9e13f1

    def p_loss(self, y_pred: torch.tensor, y_true: torch.tensor):
        """Higher loss if the magnitude exceeds the desired magnitude"""
        gT = 2 * torch.ones(len(y_pred))
        gT = gT + 2 * torch.gt(
<<<<<<< HEAD
            (torch.abs(y_pred) - torch.abs(y_true)), 1).type(torch.uint8)
        loss = torch.mean(
            torch.pow((torch.abs(y_pred) - torch.abs(y_true)), gT))
=======
            (torch.abs(y_pred) - torch.abs(y_true)), 1).type(torch.uint8) 
        loss = torch.mean(torch.pow(torch.abs(y_pred) - torch.abs(y_true), gT))
>>>>>>> fa9e13f1

        return loss<|MERGE_RESOLUTION|>--- conflicted
+++ resolved
@@ -46,25 +46,15 @@
             y_true (torch.tensor): expected output
         """
         # loss on system's output
-<<<<<<< HEAD
         loss = self.p_loss(y_pred, y_true)
-
         return loss
-=======
-        return self.p_loss(y_pred, y_true)
->>>>>>> fa9e13f1
 
     def p_loss(self, y_pred: torch.tensor, y_true: torch.tensor):
         """Higher loss if the magnitude exceeds the desired magnitude"""
         gT = 2 * torch.ones(len(y_pred))
         gT = gT + 2 * torch.gt(
-<<<<<<< HEAD
             (torch.abs(y_pred) - torch.abs(y_true)), 1).type(torch.uint8)
         loss = torch.mean(
             torch.pow((torch.abs(y_pred) - torch.abs(y_true)), gT))
-=======
-            (torch.abs(y_pred) - torch.abs(y_true)), 1).type(torch.uint8) 
-        loss = torch.mean(torch.pow(torch.abs(y_pred) - torch.abs(y_true), gT))
->>>>>>> fa9e13f1
 
         return loss