<<<<<<< HEAD
import os
import pickle
=======
>>>>>>> f1c98788
from abc import ABC
from dataclasses import dataclass
import os
from pathlib import Path
<<<<<<< HEAD
from typing import List, Optional, Union
=======
import pickle
from typing import List, Optional
>>>>>>> f1c98788

from loguru import logger
import matplotlib.pyplot as plt
import numpy as np
from numpy.typing import ArrayLike, NDArray
from scipy.fft import rfft, rfftfreq
import soundfile as sf
import torch
from torch.utils import data

from .config.config import DiffGFDNConfig
from .utils import ms_to_samps

# flake8: noqa: E231


@dataclass
class Meshgrid():
    xmesh: torch.tensor
    ymesh: torch.tensor
    zmesh: torch.tensor


@dataclass
class InputFeatures():
    """
    Contains input features to our Diff GFDN network. These are
    frequency bins at which the magnitude response is calculated,
    and the source and listener positions where the RIRs are measured,
    and the meshgrid of the room geometry
    Args:
        z_values: values around the unit circle (polar)
        source_position: postion of the source in cartesian coordinates
        listener_position: position of a receiver in cartesian coordinates
        mesh_3D: mesh grid of the space geometry
    """

    z_values: torch.tensor
    source_position: torch.tensor
    listener_position: torch.tensor
    mesh_3D: Meshgrid

    def __repr__(self):
        # pylint: disable=E0306
        return (
            f"InputFeatures(\n"
            f"  z_values={self.z_values.tolist()}, \n"
            f"  source_position={self.source_position.tolist()}, \n"
            f"  listener_position={self.listener_position.tolist()}, \n",
            f"  mesh_3D={self.mesh_3D.xmesh, self.mesh_3D.ymesh, self.mesh_3D.zmesh}, \n",
            ")")


@dataclass
class Target():
    # the frequency response of the target RIR, split into early and late parts
    early_rir_mag_response: torch.tensor
    late_rir_mag_response: torch.tensor
    rir_mag_response: torch.tensor


class RIRData:
    """Data for a single measured/simulated RIR"""

    def __init__(self,
                 wav_path: Path,
                 band_centre_hz: ArrayLike,
                 common_decay_times: List,
                 amplitudes: Optional[List] = None,
                 room_dims: Optional[List] = None,
                 absorption_coeffs: Optional[List] = None,
                 mixing_time_ms: float = 20.0):
        """
        Args:
            num_rooms (int): number of rooms in coupled space
            sample_rate (float): sample rate of dataset
            wav_path (Path): path to the RIR
            band_centre_hz (ArrayLike): octave band centres where common T60s are calculated
            common_decay_times (List[ArrayLike]): common decay times for the different rooms
            amplitudes (List[ArrayLike]): the amplitudes of the common slopes, unique to the receiver position,
                                          same size as common_decay times
            room_dims (optional, List): l,w,h for each room in coupled space
            absorption_coeffs (optional, List): uniform absorption coefficients for each room
            mixing_time_ms (float): time when early reflections morph into late reverb
        """

        assert str(wav_path).endswith(
            '.wav'), "provide the path to the .wav file"

        # read contents from .wav file
        try:
            (rir, sample_rate) = sf.read(str(wav_path))
        except Exception as exc:
            raise FileNotFoundError(
                f"File was not found at {str(wav_path)}") from exc

        self.rir = rir
        self.sample_rate = sample_rate
        self.common_decay_times = common_decay_times
        self.band_centre_hz = band_centre_hz
        self.amplitudes = amplitudes
        self.mixing_time_ms = mixing_time_ms
        self.room_dims = room_dims
        self.absorption_coeffs = absorption_coeffs
        self.early_late_split()

    @property
    def num_freq_bins(self):
        """Number of frequency bins in the magnitude response"""
        max_rt60_samps = self.common_decay_times.max() * self.sample_rate
        return int(np.pow(2, np.ceil(np.log2(max_rt60_samps))))

    @property
    def freq_bins_rad(self):
        """Frequency bins in radians"""
        return rfftfreq(self.num_freq_bins)

    @property
    def freq_bins_hz(self):
        """Frequency bins in Hz"""
        return rfftfreq(self.num_freq_bins, d=1.0 / self.sample_rate)

    @property
    def rir_mag_response(self):
        """Frequency response of the RIRs, time along last axis"""
        return rfft(self.rir, n=self.num_freq_bins)

    def early_late_split(self, win_len_ms: float = 5.0):
        """Split the RIRs into early and late response based on mixing time"""
        mixing_time_samps = ms_to_samps(self.mixing_time_ms, self.sample_rate)
        win_len_samps = ms_to_samps(win_len_ms, self.sample_rate)
        window = np.hanning(win_len_samps)

        # create fade in and fade out windows to avoid discontinuities
        fade_in_win = window[:win_len_samps // 2]
        fade_out_win = window[win_len_samps // 2:]

        # truncate rir into early and late parts
        self.early_rir = self.rir[:mixing_time_samps]
        self.late_rir = self.rir[mixing_time_samps:]

        # apply fade-in and fade-out windows
        self.early_rir[-win_len_samps // 2:] *= fade_out_win
        self.late_rir[:win_len_samps // 2] *= fade_in_win

        # get frequency response
        self.late_rir_mag_response = rfft(
            self.late_rir,
            n=self.num_freq_bins,
        )
        self.early_rir_mag_response = rfft(
            self.early_rir,
            n=self.num_freq_bins,
        )


class RoomDataset(ABC):
    """Parent class for any room's RIR dataset measured over multiple source and receiver positions"""

    def __init__(self,
                 num_rooms: int,
                 sample_rate: float,
                 source_position: NDArray,
                 receiver_position: NDArray,
                 rirs: NDArray,
                 band_centre_hz: ArrayLike,
                 common_decay_times: List,
                 amplitudes: NDArray,
                 room_dims: List,
                 room_start_coord: List,
                 absorption_coeffs: List,
                 mixing_time_ms: float = 20.0,
                 nfft: Optional[int] = None):
        """
        Args:
            num_rooms (int): number of rooms in coupled space
            sample_rate (float): sample rate of dataset
            source_position (NDArray): position of sources in cartesian coordinate
            receiver_position (NDArray): position of receivers in cartesian coordinate
            rirs (NDArray): omni-rirs at all source and receiver positions
            band_centre_hz (ArrayLike): octave band centres where common T60s are calculated
            common_decay_times (List[ArrayLike]): common decay times for the different rooms
            amplitudes (NDArray): the amplitudes of the common slopes of size 
                                  (num_freq_bands x  num_rooms x num_rec_pos)
            room_dims (List): l,w,h for each room in coupled space
            room_start_coord (List): coordinates of the room's starting vertex (first room starts at origin)
            absorption_coeffs (List): uniform absorption coefficients for each room
            mixing_time_ms (float): mixing time of the RIR for early-late split
            nfft (optional, int): number of frequency bins
        """
        self.sample_rate = sample_rate
        self.num_rooms = num_rooms
        self.source_position = source_position
        self.receiver_position = receiver_position
        self.rirs = rirs
        self.band_centre_hz = band_centre_hz
        self.common_decay_times = common_decay_times
        self.amplitudes = amplitudes
        self.num_rec = self.receiver_position.shape[0]
        self.num_src = self.source_position.shape[0]
        self.rir_length = self.rirs.shape[-1]
        self.absorption_coeffs = absorption_coeffs
        self.room_dims = room_dims
        self.room_start_coord = room_start_coord
        self.mixing_time_ms = mixing_time_ms
        self.nfft = nfft
        self.early_late_split()

    @property
    def num_freq_bins(self):
        """Number of frequency bins in the magnitude response"""
        if self.nfft is not None:
            return self.nfft
        else:
            max_rt60_samps = self.common_decay_times.max() * self.sample_rate
            return int(np.pow(2, np.ceil(np.log2(max_rt60_samps))))

    @property
    def freq_bins_rad(self):
        """Frequency bins in radians"""
        return rfftfreq(self.num_freq_bins)

    @property
    def freq_bins_hz(self):
        """Frequency bins in Hz"""
        return rfftfreq(self.num_freq_bins, d=1.0 / self.sample_rate)

    @property
    def rir_mag_response(self):
        """Frequency response of the RIRs, time along last axis"""
        return rfft(self.rirs, n=self.num_freq_bins, axis=-1)

    def early_late_split(self, win_len_ms: float = 5.0):
        """Split the RIRs into early and late response based on mixing time"""
        mixing_time_samps = ms_to_samps(self.mixing_time_ms, self.sample_rate)
        win_len_samps = ms_to_samps(win_len_ms, self.sample_rate)
        window = np.broadcast_to(np.hanning(win_len_samps),
                                 (self.rirs.shape[0], win_len_samps))

        # create fade in and fade out windows to avoid discontinuities
        fade_in_win = window[:, :win_len_samps // 2]
        fade_out_win = window[:, win_len_samps // 2:]

        # truncate rir into early and late parts
        self.early_rirs = self.rirs[:, :mixing_time_samps]
        self.late_rirs = self.rirs[:, mixing_time_samps:]

        # apply fade-in and fade-out windows
        self.early_rirs[:, -win_len_samps // 2:] *= fade_out_win
        self.late_rirs[:, :win_len_samps // 2] *= fade_in_win

        # get frequency response
        self.late_rir_mag_response = rfft(self.late_rirs,
                                          n=self.num_freq_bins,
                                          axis=-1)
        self.early_rir_mag_response = rfft(self.early_rirs,
                                           n=self.num_freq_bins,
                                           axis=-1)

    def get_3D_meshgrid(self, grid_spacing_m: float) -> Meshgrid:
        """
        Return the 3D meshgrid of the room's geometry
        Args:
            grid_spacing_m: spacing for creating the meshgrid
        Returns:
            Tuple : tuple of x, y and z meshes in 3D
        """
        Xcombined = []
        Ycombined = []
        Zcombined = []
        for nroom in range(self.num_rooms):
            num_x_points = int(self.room_dims[nroom][0] / grid_spacing_m)
            num_y_points = int(self.room_dims[nroom][1] / grid_spacing_m)
            num_z_points = int(self.room_dims[nroom][2] / grid_spacing_m)
            x = np.linspace(
                self.room_start_coord[nroom][0],
                self.room_start_coord[nroom][0] + self.room_dims[nroom][0],
                num_x_points)
            y = np.linspace(
                self.room_start_coord[nroom][1],
                self.room_start_coord[nroom][1] + self.room_dims[nroom][1],
                num_y_points)
            z = np.linspace(
                self.room_start_coord[nroom][2],
                self.room_start_coord[nroom][2] + self.room_dims[nroom][2],
                num_z_points)
            (xm, ym, zm) = np.meshgrid(x, y, z)
            Xcombined = np.concatenate((Xcombined, xm.flatten()))
            Ycombined = np.concatenate((Ycombined, ym.flatten()))
            Zcombined = np.concatenate((Zcombined, zm.flatten()))

        return Meshgrid(torch.from_numpy(Xcombined),
                        torch.from_numpy(Ycombined),
                        torch.from_numpy(Zcombined))

    def plot_3D_meshgrid(self, mesh_3D: Meshgrid):
        """Plot the 3D meshgrid to visualise the room geometry"""
        xmesh = mesh_3D.xmesh.cpu().detach().numpy()
        ymesh = mesh_3D.ymesh.cpu().detach().numpy()
        zmesh = mesh_3D.zmesh.cpu().detach().numpy()

        x_flat = xmesh.flatten()
        y_flat = ymesh.flatten()
        z_flat = zmesh.flatten()

        # Plot using scatter without any additional data for color
        fig = plt.figure()
        ax = fig.add_subplot(111, projection='3d')

        # Plot the X, Y, Z points
        ax.scatter(x_flat, y_flat, z_flat, color='b', marker='.')

        # Set the limits for all axes
        ax.set_xlim(0,
                    self.room_dims[-1][0] + self.room_start_coord[-1][0] + 0.5)
        ax.set_ylim(0,
                    self.room_dims[-1][1] + self.room_start_coord[-1][1] + 0.5)
        ax.set_zlim(0, self.room_dims[-1][-1] + 0.5)

        # Set the viewing angle so the origin is in the front bottom-left corner
        # ax.view_init(elev=90, azim=-90)

        # Labels and title
        ax.set_xlabel('X axis')
        ax.set_ylabel('Y axis')
        ax.set_zlabel('Z axis')
        ax.set_title('3D mesh grid of coupled space')

        # Show the plot
        plt.show()


class ThreeRoomDataset(RoomDataset):
    """
    Parse data from the three room dataset by Gotz et al from
    'Dynamic late reverberation rendering using the common slope model'
    in Proc. of AES International Conference on Audio for Gaming, 2024.
    """

    def __init__(self, filepath: Path, config_dict: DiffGFDNConfig):
        """Read the data from the filepath"""
        num_rooms = 3
        assert str(filepath).endswith(
            '.pkl'), "provide the path to the .pkl file"
        # read contents from .mat file
        try:
            logger.info('Reading pkl file ...')
            with open(filepath, 'rb') as f:
                srir_mat = pickle.load(f)
                sample_rate = srir_mat['fs'][0][0]
                source_position = srir_mat['srcPos'].T
                receiver_position = srir_mat['rcvPos'].T
                # these are second order ambisonic signals
                # I am guessing the first channel contains the W component
                rirs = np.squeeze(srir_mat['srirs'][0, ...]).T
                band_centre_hz = srir_mat['band_centre_hz']
                common_decay_times = np.asarray(
                    np.squeeze(srir_mat['common_decay_times'], axis=1))
<<<<<<< HEAD
                amplitudes = np.asarray(srir_mat['amplitudes'])

=======
                nfft = config_dict.trainer_config.num_freq_bins
>>>>>>> f1c98788
        except Exception as exc:
            raise FileNotFoundError(
                f"File was not found at {str(filepath)}") from exc

        logger.info("Done reading pkl file")
        # uniform absorption coefficients of the three rooms
        absorption_coeffs = np.array([0.2, 0.01, 0.1])
        # (x,y) dimensions of the 3 rooms
        room_dims = [(4.0, 8.0, 3.0), (6.0, 3.0, 3.0), (4.0, 8.0, 3.0)]
        # this denotes the 3D position of the first vertex of the floor
        room_start_coord = [(0, 0, 0), (4.0, 2.0, 0), (6.0, 5.0, 0)]
<<<<<<< HEAD
        super().__init__(num_rooms, sample_rate, source_position,
                         receiver_position, rirs, band_centre_hz,
                         common_decay_times, amplitudes, room_dims,
                         room_start_coord, absorption_coeffs)
=======
        super().__init__(num_rooms,
                         sample_rate,
                         source_position,
                         receiver_position,
                         rirs,
                         band_centre_hz,
                         common_decay_times,
                         room_dims,
                         room_start_coord,
                         absorption_coeffs,
                         nfft=nfft)
>>>>>>> f1c98788
        # how far apart the receivers are placed
        mic_spacing_m = 0.3
        self.mesh_3D = super().get_3D_meshgrid(mic_spacing_m)
        if config_dict.trainer_config.save_true_irs:
            logger.info("Saving RIRs")
            self.save_omni_irs()

    def save_omni_irs(self,
                      filename_prefix: str = "ir",
                      directory: str = "../audio/true/"):
        """Save the omni RIRs for each receiver position as audio files in directory"""
        if not os.path.isdir(directory):
            os.makedirs(directory)

        for num_pos in range(self.num_rec):
            filename = (
                f'{filename_prefix}_({self.receiver_position[num_pos,0]:.2f}, '
                f'{self.receiver_position[num_pos, 1]:.2f}, {self.receiver_position[num_pos, 2]:.2f}).wav'
            )

            filepath = os.path.join(directory, filename)
            sf.write(filepath, self.rirs[num_pos, :], int(self.sample_rate))


class MultiRIRDataset(data.Dataset):

    def __init__(self,
                 device: torch.device,
                 room_data: RoomDataset,
                 new_sampling_radius: Optional[float] = None):
        """
        RIR dataset containing magnitude response of RIRs around the unit circle,
        for different receiver positions.
        During batch processing, each batch will contain all the frequency bins
        but different sets of receiver positions
        Args:
            device (str): cuda or cpu
            room_data (RoomDataset): object of the room dataset class
                        containing information about the RIRs and source and listener positions
            new_sampling_radius (float): to reduce time aliasing artifacts due to insufficient sampling
                                     in the frequency domain, sample points on a circle whose radius
                                     is larger than 1 

        """
        # spatial data
        self.source_position = torch.tensor(room_data.source_position)
        self.listener_positions = torch.tensor(room_data.receiver_position)
        self.mesh_3D = room_data.mesh_3D
        self.device = device

        # frequency-domain data
        freq_bins_rad = torch.tensor(room_data.freq_bins_rad)

        if new_sampling_radius is None:
            # this ensures that we cover half the unit circle (other half is symmetric)
            self.z_values = torch.polar(torch.ones_like(freq_bins_rad),
                                        freq_bins_rad * 2 * np.pi)
        else:
            assert new_sampling_radius >= 1.0
            logger.info(
                f"Sampling outside the unit circle at a radius {new_sampling_radius}"
            )
            # sample outside the unit circle
            self.z_values = torch.polar(
                new_sampling_radius * torch.ones_like(freq_bins_rad),
                freq_bins_rad * 2 * np.pi)

        self.rir_mag_response = torch.tensor(room_data.rir_mag_response)
        self.late_rir_mag_response = torch.tensor(
            room_data.late_rir_mag_response)
        self.early_rir_mag_response = torch.tensor(
            room_data.early_rir_mag_response)

    def __len__(self):
        """Get length of dataset (equal to number of receiver positions)"""
        return self.source_position.shape[0] * self.listener_positions.shape[0]

    def __getitem__(self, idx: int):
        """Get data at a particular index"""
        # Return an instance of InputFeatures
        input_features = InputFeatures(self.z_values, self.source_position,
                                       self.listener_positions[idx],
                                       self.mesh_3D)
        target_labels = Target(self.early_rir_mag_response[idx, :],
                               self.late_rir_mag_response[idx, :],
                               self.rir_mag_response[idx, :])
        return {'input': input_features, 'target': target_labels}


<<<<<<< HEAD
class SingleRIRDataset(data.Dataset):

    def __init__(self,
                 device: torch.device,
                 rir_data: RIRData,
                 new_sampling_radius: Optional[float] = None):
        """
        RIR dataset containing magnitude response of a single RIR around the unit circle,
        for different receiver positions.
        During batch processing, each batch will contain all the frequency bins
        but different sets of receiver positions
        Args:
            device (str): cuda or cpu
            rir_data (SingleRIRDataset): RIRData object containing a single RIR and its magnitude response
            new_sampling_radius (float): to reduce time aliasing artifacts due to insufficient sampling
                                     in the frequency domain, sample points on a circle whose radius
                                     is larger than 1 

        """
        self.device = device

        # frequency-domain data
        freq_bins_rad = torch.tensor(rir_data.freq_bins_rad)

        if new_sampling_radius is None:
            # this ensures that we cover half the unit circle (other half is symmetric)
            self.z_values = torch.polar(torch.ones_like(freq_bins_rad),
                                        freq_bins_rad * 2 * np.pi)
        else:
            assert new_sampling_radius > 1.0
            logger.info(
                f"Sampling outside the unit circle at a radius {new_sampling_radius}"
            )
            # sample outside the unit circle
            self.z_values = torch.polar(
                new_sampling_radius * torch.ones_like(freq_bins_rad),
                freq_bins_rad * 2 * np.pi)

        self.rir_mag_response = torch.tensor(rir_data.rir_mag_response)
        self.late_rir_mag_response = torch.tensor(
            rir_data.late_rir_mag_response)
        self.early_rir_mag_response = torch.tensor(
            rir_data.early_rir_mag_response)

    def __len__(self):
        """Get length of dataset (equal to number of receiver positions)"""
        return len(self.z_values)

    def __getitem__(self, idx: int):
        """Get data at a particular index"""
        return {
            'z_values': self.z_values[idx],
            'target_rir_response': self.rir_mag_response[idx],
            'target_early_response': self.early_rir_mag_response[idx],
            'target_late_response': self.late_rir_mag_response[idx]
        }


=======
>>>>>>> f1c98788
def to_device(data_class: data.Dataset, device: torch.device):
    """Move all tensor attributes to self.device."""
    for field_name, field_value in data_class.__dict__.items():
        if isinstance(field_value, torch.Tensor):
            setattr(data_class, field_name, field_value.to(device))
        elif isinstance(field_value, Meshgrid):
            setattr(data_class, field_name, to_device(field_value, device))
        elif isinstance(field_value, np.ndarray):
            setattr(data_class, field_name,
                    torch.tensor(field_value, device=device))
    return data_class


def custom_collate(batch: data.Dataset):
    """
    Collate datapoints in the dataloader.
    This method is needed because Meshgrid is a custom class, and pytorch's 
    built in collate function cannot collate it
    """
    # these are independent of the source/receiver locations
    z_values = batch[0]['input'].z_values

    # mesh_3D is a Meshgrid object with attributes xmesh, ymesh, zmesh
    x_mesh = batch[0]['input'].mesh_3D.xmesh
    y_mesh = batch[0]['input'].mesh_3D.ymesh
    z_mesh = batch[0]['input'].mesh_3D.zmesh

    # this is of size (Lx * Ly * Lz) x 3
    mesh_3D_data = torch.stack((x_mesh, y_mesh, z_mesh), dim=1)

    # depends on source/receiver positions
    source_positions = [item['input'].source_position for item in batch]
    listener_positions = [item['input'].listener_position for item in batch]
    target_early_response = [
        item['target'].early_rir_mag_response for item in batch
    ]
    target_late_response = [
        item['target'].late_rir_mag_response for item in batch
    ]
    target_rir_response = [item['target'].rir_mag_response for item in batch]

    return {
        'z_values': z_values,
        'source_position': torch.stack(source_positions),
        'listener_position': torch.stack(listener_positions),
        'mesh_3D': mesh_3D_data,
        'target_early_response': torch.stack(target_early_response),
        'target_late_response': torch.stack(target_late_response),
        'target_rir_response': torch.stack(target_rir_response)
    }


def split_dataset(dataset: data.Dataset, split: float):
    """
    Randomly split a dataset into non-overlapping new datasets of 
    sizes given in 'split' argument
    """
    logger.info(f'Length of the dataset is {len(dataset)}')

    # use split % of dataset for validation
    train_set_size = int(len(dataset) * split)
    valid_set_size = len(dataset) - train_set_size

    train_set, valid_set = torch.utils.data.random_split(
        dataset, [train_set_size, valid_set_size])

    logger.info(
        f'The size of the training set is {len(train_set)} and the size of the validation set is {len(valid_set)}'
    )
    return train_set, valid_set


def get_dataloader(dataset: data.Dataset,
                   batch_size: int,
                   shuffle: bool = True,
                   device='cpu',
                   drop_last: bool = True,
                   collate_fn: Optional = None) -> data.DataLoader:
    """Create torch dataloader form given dataset"""
<<<<<<< HEAD
    if collate_fn is None:
        dataloader = data.DataLoader(
            dataset,
            batch_size=batch_size,
            shuffle=shuffle,
            generator=torch.Generator(device=device),
            drop_last=drop_last,
        )
    else:
        dataloader = data.DataLoader(dataset,
                                     batch_size=batch_size,
                                     shuffle=shuffle,
                                     generator=torch.Generator(device=device),
                                     drop_last=drop_last,
                                     collate_fn=custom_collate)

=======
    dataloader = data.DataLoader(dataset,
                                 batch_size=batch_size,
                                 shuffle=shuffle,
                                 generator=torch.Generator(device=device),
                                 drop_last=True,
                                 collate_fn=custom_collate)
>>>>>>> f1c98788
    return dataloader


def get_device():
    """Output 'cuda' if gpu is available, 'cpu' otherwise"""
    return torch.device('cuda' if torch.cuda.is_available() else 'cpu')


def load_dataset(room_data: Union[RoomDataset, RIRData],
                 device: torch.device,
                 train_valid_split_ratio: float = 0.8,
                 batch_size: int = 32,
                 shuffle: bool = True,
                 new_sampling_radius: Optional[float] = None):
    """
    Get training and validation dataset
    Args:
        room_data (RoomDataset/RIRData): object of type RoomDataset (for training with a grid of measurements) or 
                                         RIRData (for training with a single response)
        device (str): cuda (GPU) or cpu
        train_valid_split_ratio (float): ratio between training and validation set
        batch_size (int): number of samples in each batch size
        shuffle (bool): whether to randomly shuffle data during training
        new_sampling_radius (float): to reduce time aliasing artifacts due to insufficient sampling
                                     in the frequency domain, sample points on a circle whose radius
                                     is larger than 1 
    """
<<<<<<< HEAD
    if isinstance(room_data, RoomDataset):
        dataset = MultiRIRDataset(device,
                                  room_data,
                                  new_sampling_radius=new_sampling_radius)
        dataset = to_device(dataset, device)

        # split data into training and validation set
        train_set, valid_set = split_dataset(dataset, train_valid_split_ratio)

        # dataloaders
        train_loader = get_dataloader(train_set,
                                      batch_size=batch_size,
                                      shuffle=shuffle,
                                      device=device,
                                      drop_last=True,
                                      collate_fn=custom_collate)

        valid_loader = get_dataloader(valid_set,
                                      batch_size=batch_size,
                                      shuffle=shuffle,
                                      device=device,
                                      drop_last=True,
                                      collate_fn=custom_collate)
        return train_loader, valid_loader

    elif isinstance(room_data, RIRData):
        dataset = SingleRIRDataset(device,
                                   room_data,
                                   new_sampling_radius=new_sampling_radius)
        dataset = to_device(dataset, device)

        train_loader = get_dataloader(dataset,
                                      batch_size=batch_size,
                                      shuffle=shuffle,
                                      device=device,
                                      drop_last=False)
        return train_loader
=======
    dataset = RIRDataset(device, room_data, new_sampling_radius)

    dataset = to_device(dataset, device)
    # split data into training and validation set
    train_set, valid_set = split_dataset(dataset, train_valid_split_ratio)

    # dataloaders
    train_loader = get_dataloader(train_set,
                                  batch_size=batch_size,
                                  shuffle=shuffle,
                                  device=device)

    valid_loader = get_dataloader(valid_set,
                                  batch_size=batch_size,
                                  shuffle=shuffle,
                                  device=device)
    return train_loader, valid_loader
>>>>>>> f1c98788
<|MERGE_RESOLUTION|>--- conflicted
+++ resolved
@@ -1,18 +1,9 @@
-<<<<<<< HEAD
-import os
-import pickle
-=======
->>>>>>> f1c98788
 from abc import ABC
 from dataclasses import dataclass
 import os
 from pathlib import Path
-<<<<<<< HEAD
+import pickle
 from typing import List, Optional, Union
-=======
-import pickle
-from typing import List, Optional
->>>>>>> f1c98788
 
 from loguru import logger
 import matplotlib.pyplot as plt
@@ -371,12 +362,9 @@
                 band_centre_hz = srir_mat['band_centre_hz']
                 common_decay_times = np.asarray(
                     np.squeeze(srir_mat['common_decay_times'], axis=1))
-<<<<<<< HEAD
                 amplitudes = np.asarray(srir_mat['amplitudes'])
-
-=======
                 nfft = config_dict.trainer_config.num_freq_bins
->>>>>>> f1c98788
+
         except Exception as exc:
             raise FileNotFoundError(
                 f"File was not found at {str(filepath)}") from exc
@@ -388,12 +376,6 @@
         room_dims = [(4.0, 8.0, 3.0), (6.0, 3.0, 3.0), (4.0, 8.0, 3.0)]
         # this denotes the 3D position of the first vertex of the floor
         room_start_coord = [(0, 0, 0), (4.0, 2.0, 0), (6.0, 5.0, 0)]
-<<<<<<< HEAD
-        super().__init__(num_rooms, sample_rate, source_position,
-                         receiver_position, rirs, band_centre_hz,
-                         common_decay_times, amplitudes, room_dims,
-                         room_start_coord, absorption_coeffs)
-=======
         super().__init__(num_rooms,
                          sample_rate,
                          source_position,
@@ -401,11 +383,12 @@
                          rirs,
                          band_centre_hz,
                          common_decay_times,
+                         amplitudes,
                          room_dims,
                          room_start_coord,
                          absorption_coeffs,
                          nfft=nfft)
->>>>>>> f1c98788
+
         # how far apart the receivers are placed
         mic_spacing_m = 0.3
         self.mesh_3D = super().get_3D_meshgrid(mic_spacing_m)
@@ -459,68 +442,7 @@
         # frequency-domain data
         freq_bins_rad = torch.tensor(room_data.freq_bins_rad)
 
-        if new_sampling_radius is None:
-            # this ensures that we cover half the unit circle (other half is symmetric)
-            self.z_values = torch.polar(torch.ones_like(freq_bins_rad),
-                                        freq_bins_rad * 2 * np.pi)
-        else:
-            assert new_sampling_radius >= 1.0
-            logger.info(
-                f"Sampling outside the unit circle at a radius {new_sampling_radius}"
-            )
-            # sample outside the unit circle
-            self.z_values = torch.polar(
-                new_sampling_radius * torch.ones_like(freq_bins_rad),
-                freq_bins_rad * 2 * np.pi)
-
-        self.rir_mag_response = torch.tensor(room_data.rir_mag_response)
-        self.late_rir_mag_response = torch.tensor(
-            room_data.late_rir_mag_response)
-        self.early_rir_mag_response = torch.tensor(
-            room_data.early_rir_mag_response)
-
-    def __len__(self):
-        """Get length of dataset (equal to number of receiver positions)"""
-        return self.source_position.shape[0] * self.listener_positions.shape[0]
-
-    def __getitem__(self, idx: int):
-        """Get data at a particular index"""
-        # Return an instance of InputFeatures
-        input_features = InputFeatures(self.z_values, self.source_position,
-                                       self.listener_positions[idx],
-                                       self.mesh_3D)
-        target_labels = Target(self.early_rir_mag_response[idx, :],
-                               self.late_rir_mag_response[idx, :],
-                               self.rir_mag_response[idx, :])
-        return {'input': input_features, 'target': target_labels}
-
-
-<<<<<<< HEAD
-class SingleRIRDataset(data.Dataset):
-
-    def __init__(self,
-                 device: torch.device,
-                 rir_data: RIRData,
-                 new_sampling_radius: Optional[float] = None):
-        """
-        RIR dataset containing magnitude response of a single RIR around the unit circle,
-        for different receiver positions.
-        During batch processing, each batch will contain all the frequency bins
-        but different sets of receiver positions
-        Args:
-            device (str): cuda or cpu
-            rir_data (SingleRIRDataset): RIRData object containing a single RIR and its magnitude response
-            new_sampling_radius (float): to reduce time aliasing artifacts due to insufficient sampling
-                                     in the frequency domain, sample points on a circle whose radius
-                                     is larger than 1 
-
-        """
-        self.device = device
-
-        # frequency-domain data
-        freq_bins_rad = torch.tensor(rir_data.freq_bins_rad)
-
-        if new_sampling_radius is None:
+        if new_sampling_radius in (1.0, None):
             # this ensures that we cover half the unit circle (other half is symmetric)
             self.z_values = torch.polar(torch.ones_like(freq_bins_rad),
                                         freq_bins_rad * 2 * np.pi)
@@ -534,6 +456,66 @@
                 new_sampling_radius * torch.ones_like(freq_bins_rad),
                 freq_bins_rad * 2 * np.pi)
 
+        self.rir_mag_response = torch.tensor(room_data.rir_mag_response)
+        self.late_rir_mag_response = torch.tensor(
+            room_data.late_rir_mag_response)
+        self.early_rir_mag_response = torch.tensor(
+            room_data.early_rir_mag_response)
+
+    def __len__(self):
+        """Get length of dataset (equal to number of receiver positions)"""
+        return self.source_position.shape[0] * self.listener_positions.shape[0]
+
+    def __getitem__(self, idx: int):
+        """Get data at a particular index"""
+        # Return an instance of InputFeatures
+        input_features = InputFeatures(self.z_values, self.source_position,
+                                       self.listener_positions[idx],
+                                       self.mesh_3D)
+        target_labels = Target(self.early_rir_mag_response[idx, :],
+                               self.late_rir_mag_response[idx, :],
+                               self.rir_mag_response[idx, :])
+        return {'input': input_features, 'target': target_labels}
+
+
+class SingleRIRDataset(data.Dataset):
+
+    def __init__(self,
+                 device: torch.device,
+                 rir_data: RIRData,
+                 new_sampling_radius: Optional[float] = None):
+        """
+        RIR dataset containing magnitude response of a single RIR around the unit circle,
+        for different receiver positions.
+        During batch processing, each batch will contain all the frequency bins
+        but different sets of receiver positions
+        Args:
+            device (str): cuda or cpu
+            rir_data (SingleRIRDataset): RIRData object containing a single RIR and its magnitude response
+            new_sampling_radius (float): to reduce time aliasing artifacts due to insufficient sampling
+                                     in the frequency domain, sample points on a circle whose radius
+                                     is larger than 1 
+
+        """
+        self.device = device
+
+        # frequency-domain data
+        freq_bins_rad = torch.tensor(rir_data.freq_bins_rad)
+
+        if new_sampling_radius in (1.0, None):
+            # this ensures that we cover half the unit circle (other half is symmetric)
+            self.z_values = torch.polar(torch.ones_like(freq_bins_rad),
+                                        freq_bins_rad * 2 * np.pi)
+        else:
+            assert new_sampling_radius > 1.0
+            logger.info(
+                f"Sampling outside the unit circle at a radius {new_sampling_radius}"
+            )
+            # sample outside the unit circle
+            self.z_values = torch.polar(
+                new_sampling_radius * torch.ones_like(freq_bins_rad),
+                freq_bins_rad * 2 * np.pi)
+
         self.rir_mag_response = torch.tensor(rir_data.rir_mag_response)
         self.late_rir_mag_response = torch.tensor(
             rir_data.late_rir_mag_response)
@@ -554,8 +536,6 @@
         }
 
 
-=======
->>>>>>> f1c98788
 def to_device(data_class: data.Dataset, device: torch.device):
     """Move all tensor attributes to self.device."""
     for field_name, field_value in data_class.__dict__.items():
@@ -635,7 +615,6 @@
                    drop_last: bool = True,
                    collate_fn: Optional = None) -> data.DataLoader:
     """Create torch dataloader form given dataset"""
-<<<<<<< HEAD
     if collate_fn is None:
         dataloader = data.DataLoader(
             dataset,
@@ -652,14 +631,6 @@
                                      drop_last=drop_last,
                                      collate_fn=custom_collate)
 
-=======
-    dataloader = data.DataLoader(dataset,
-                                 batch_size=batch_size,
-                                 shuffle=shuffle,
-                                 generator=torch.Generator(device=device),
-                                 drop_last=True,
-                                 collate_fn=custom_collate)
->>>>>>> f1c98788
     return dataloader
 
 
@@ -687,7 +658,6 @@
                                      in the frequency domain, sample points on a circle whose radius
                                      is larger than 1 
     """
-<<<<<<< HEAD
     if isinstance(room_data, RoomDataset):
         dataset = MultiRIRDataset(device,
                                   room_data,
@@ -724,23 +694,4 @@
                                       shuffle=shuffle,
                                       device=device,
                                       drop_last=False)
-        return train_loader
-=======
-    dataset = RIRDataset(device, room_data, new_sampling_radius)
-
-    dataset = to_device(dataset, device)
-    # split data into training and validation set
-    train_set, valid_set = split_dataset(dataset, train_valid_split_ratio)
-
-    # dataloaders
-    train_loader = get_dataloader(train_set,
-                                  batch_size=batch_size,
-                                  shuffle=shuffle,
-                                  device=device)
-
-    valid_loader = get_dataloader(valid_set,
-                                  batch_size=batch_size,
-                                  shuffle=shuffle,
-                                  device=device)
-    return train_loader, valid_loader
->>>>>>> f1c98788
+        return train_loader