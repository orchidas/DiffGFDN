from abc import ABC
from dataclasses import dataclass
import os
from pathlib import Path
import pickle
from typing import List, Optional, Union

from loguru import logger
import matplotlib.pyplot as plt
import numpy as np
from numpy.typing import ArrayLike, NDArray
from scipy.fft import rfft, rfftfreq
import soundfile as sf
import torch
from torch.utils import data

from .config.config import DiffGFDNConfig
from .utils import ms_to_samps

# flake8: noqa: E231


@dataclass
class Meshgrid():
    xmesh: torch.tensor
    ymesh: torch.tensor
    zmesh: torch.tensor


@dataclass
class InputFeatures():
    """
    Contains input features to our Diff GFDN network. These are
    frequency bins at which the magnitude response is calculated,
    and the source and listener positions where the RIRs are measured,
    and the meshgrid of the room geometry
    Args:
        z_values: values around the unit circle (polar)
        source_position: postion of the source in cartesian coordinates
        listener_position: position of a receiver in cartesian coordinates
        mesh_3D: mesh grid of the space geometry
    """

    z_values: torch.tensor
    source_position: torch.tensor
    listener_position: torch.tensor
    mesh_3D: Meshgrid

    def __repr__(self):
        # pylint: disable=E0306
        return (
            f"InputFeatures(\n"
            f"  z_values={self.z_values.tolist()}, \n"
            f"  source_position={self.source_position.tolist()}, \n"
            f"  listener_position={self.listener_position.tolist()}, \n",
            f"  mesh_3D={self.mesh_3D.xmesh, self.mesh_3D.ymesh, self.mesh_3D.zmesh}, \n",
            ")")


@dataclass
class Target():
    # the frequency response of the target RIR, split into early and late parts
    early_rir_mag_response: torch.tensor
    late_rir_mag_response: torch.tensor
    rir_mag_response: torch.tensor


class RIRData:
    """Data for a single measured/simulated RIR"""

    def __init__(self,
                 wav_path: Path,
                 band_centre_hz: ArrayLike,
                 common_decay_times: List,
                 amplitudes: Optional[List] = None,
                 room_dims: Optional[List] = None,
                 absorption_coeffs: Optional[List] = None,
                 mixing_time_ms: float = 20.0):
        """
        Args:
            num_rooms (int): number of rooms in coupled space
            sample_rate (float): sample rate of dataset
            wav_path (Path): path to the RIR
            band_centre_hz (ArrayLike): octave band centres where common T60s are calculated
            common_decay_times (List[ArrayLike]): common decay times for the different rooms
            amplitudes (List[ArrayLike]): the amplitudes of the common slopes, unique to the receiver position,
                                          same size as common_decay times
            room_dims (optional, List): l,w,h for each room in coupled space
            absorption_coeffs (optional, List): uniform absorption coefficients for each room
            mixing_time_ms (float): time when early reflections morph into late reverb
        """

        assert str(wav_path).endswith(
            '.wav'), "provide the path to the .wav file"

        # read contents from .wav file
        try:
            (rir, sample_rate) = sf.read(str(wav_path))
        except Exception as exc:
            raise FileNotFoundError(
                f"File was not found at {str(wav_path)}") from exc

        self.rir = rir
        self.sample_rate = sample_rate
        self.common_decay_times = common_decay_times
        self.band_centre_hz = band_centre_hz
        self.amplitudes = amplitudes
        self.mixing_time_ms = mixing_time_ms
        self.room_dims = room_dims
        self.absorption_coeffs = absorption_coeffs
        self.early_late_split()

    @property
    def num_freq_bins(self):
        """Number of frequency bins in the magnitude response"""
        max_rt60_samps = self.common_decay_times.max() * self.sample_rate
        return int(np.pow(2, np.ceil(np.log2(max_rt60_samps))))

    @property
    def freq_bins_rad(self):
        """Frequency bins in radians"""
        return rfftfreq(self.num_freq_bins)

    @property
    def freq_bins_hz(self):
        """Frequency bins in Hz"""
        return rfftfreq(self.num_freq_bins, d=1.0 / self.sample_rate)

    @property
    def rir_mag_response(self):
        """Frequency response of the RIRs, time along last axis"""
        return rfft(self.rir, n=self.num_freq_bins)

    def early_late_split(self, win_len_ms: float = 5.0):
        """Split the RIRs into early and late response based on mixing time"""
        mixing_time_samps = ms_to_samps(self.mixing_time_ms, self.sample_rate)
        win_len_samps = ms_to_samps(win_len_ms, self.sample_rate)
        window = np.hanning(win_len_samps)

        # create fade in and fade out windows to avoid discontinuities
        fade_in_win = window[:win_len_samps // 2]
        fade_out_win = window[win_len_samps // 2:]

        # truncate rir into early and late parts
        self.early_rir = self.rir[:mixing_time_samps]
        self.late_rir = self.rir[mixing_time_samps:]

        # apply fade-in and fade-out windows
        self.early_rir[-win_len_samps // 2:] *= fade_out_win
        self.late_rir[:win_len_samps // 2] *= fade_in_win

        # get frequency response
        self.late_rir_mag_response = rfft(
            self.late_rir,
            n=self.num_freq_bins,
        )
        self.early_rir_mag_response = rfft(
            self.early_rir,
            n=self.num_freq_bins,
        )


class RoomDataset(ABC):
    """Parent class for any room's RIR dataset measured over multiple source and receiver positions"""

    def __init__(self,
                 num_rooms: int,
                 sample_rate: float,
                 source_position: NDArray,
                 receiver_position: NDArray,
                 rirs: NDArray,
                 band_centre_hz: ArrayLike,
                 common_decay_times: List,
                 amplitudes: NDArray,
                 room_dims: List,
                 room_start_coord: List,
                 absorption_coeffs: List,
                 mixing_time_ms: float = 20.0,
                 nfft: Optional[int] = None):
        """
        Args:
            num_rooms (int): number of rooms in coupled space
            sample_rate (float): sample rate of dataset
            source_position (NDArray): position of sources in cartesian coordinate
            receiver_position (NDArray): position of receivers in cartesian coordinate
            rirs (NDArray): omni-rirs at all source and receiver positions
            band_centre_hz (ArrayLike): octave band centres where common T60s are calculated
            common_decay_times (List[ArrayLike]): common decay times for the different rooms
            amplitudes (NDArray): the amplitudes of the common slopes of size 
                                  (num_freq_bands x  num_rooms x num_rec_pos)
            room_dims (List): l,w,h for each room in coupled space
            room_start_coord (List): coordinates of the room's starting vertex (first room starts at origin)
            absorption_coeffs (List): uniform absorption coefficients for each room
            mixing_time_ms (float): mixing time of the RIR for early-late split
            nfft (optional, int): number of frequency bins
        """
        self.sample_rate = sample_rate
        self.num_rooms = num_rooms
        self.source_position = source_position
        self.receiver_position = receiver_position
        self.rirs = rirs
        self.band_centre_hz = band_centre_hz
        self.common_decay_times = common_decay_times
        self.amplitudes = amplitudes
        self.num_rec = self.receiver_position.shape[0]
        self.num_src = self.source_position.shape[0]
        self.rir_length = self.rirs.shape[-1]
        self.absorption_coeffs = absorption_coeffs
        self.room_dims = room_dims
        self.room_start_coord = room_start_coord
        self.mixing_time_ms = mixing_time_ms
        self.nfft = nfft
        self.early_late_split()

    @property
    def num_freq_bins(self):
        """Number of frequency bins in the magnitude response"""
        if self.nfft is not None:
            return self.nfft
        else:
            max_rt60_samps = self.common_decay_times.max() * self.sample_rate
            return int(np.pow(2, np.ceil(np.log2(max_rt60_samps))))

    @property
    def freq_bins_rad(self):
        """Frequency bins in radians"""
        return rfftfreq(self.num_freq_bins)

    @property
    def freq_bins_hz(self):
        """Frequency bins in Hz"""
        return rfftfreq(self.num_freq_bins, d=1.0 / self.sample_rate)

    @property
    def rir_mag_response(self):
        """Frequency response of the RIRs, time along last axis"""
        return rfft(self.rirs, n=self.num_freq_bins, axis=-1)

    def early_late_split(self, win_len_ms: float = 5.0):
        """Split the RIRs into early and late response based on mixing time"""
        mixing_time_samps = ms_to_samps(self.mixing_time_ms, self.sample_rate)
        win_len_samps = ms_to_samps(win_len_ms, self.sample_rate)
        window = np.broadcast_to(np.hanning(win_len_samps),
                                 (self.rirs.shape[0], win_len_samps))

        # create fade in and fade out windows to avoid discontinuities
        fade_in_win = window[:, :win_len_samps // 2]
        fade_out_win = window[:, win_len_samps // 2:]

        # truncate rir into early and late parts
        self.early_rirs = self.rirs[:, :mixing_time_samps]
        self.late_rirs = self.rirs[:, mixing_time_samps:]

        # apply fade-in and fade-out windows
        self.early_rirs[:, -win_len_samps // 2:] *= fade_out_win
        self.late_rirs[:, :win_len_samps // 2] *= fade_in_win

        # get frequency response
        self.late_rir_mag_response = rfft(self.late_rirs,
                                          n=self.num_freq_bins,
                                          axis=-1)
        self.early_rir_mag_response = rfft(self.early_rirs,
                                           n=self.num_freq_bins,
                                           axis=-1)

    def get_3D_meshgrid(self, grid_spacing_m: float) -> Meshgrid:
        """
        Return the 3D meshgrid of the room's geometry
        Args:
            grid_spacing_m: spacing for creating the meshgrid
        Returns:
            Tuple : tuple of x, y and z meshes in 3D
        """
        Xcombined = []
        Ycombined = []
        Zcombined = []
        for nroom in range(self.num_rooms):
            num_x_points = int(self.room_dims[nroom][0] / grid_spacing_m)
            num_y_points = int(self.room_dims[nroom][1] / grid_spacing_m)
            num_z_points = int(self.room_dims[nroom][2] / grid_spacing_m)
            x = np.linspace(
                self.room_start_coord[nroom][0],
                self.room_start_coord[nroom][0] + self.room_dims[nroom][0],
                num_x_points)
            y = np.linspace(
                self.room_start_coord[nroom][1],
                self.room_start_coord[nroom][1] + self.room_dims[nroom][1],
                num_y_points)
            z = np.linspace(
                self.room_start_coord[nroom][2],
                self.room_start_coord[nroom][2] + self.room_dims[nroom][2],
                num_z_points)
            (xm, ym, zm) = np.meshgrid(x, y, z)
            Xcombined = np.concatenate((Xcombined, xm.flatten()))
            Ycombined = np.concatenate((Ycombined, ym.flatten()))
            Zcombined = np.concatenate((Zcombined, zm.flatten()))

        return Meshgrid(torch.from_numpy(Xcombined),
                        torch.from_numpy(Ycombined),
                        torch.from_numpy(Zcombined))

    def plot_3D_meshgrid(self, mesh_3D: Meshgrid):
        """Plot the 3D meshgrid to visualise the room geometry"""
        xmesh = mesh_3D.xmesh.cpu().detach().numpy()
        ymesh = mesh_3D.ymesh.cpu().detach().numpy()
        zmesh = mesh_3D.zmesh.cpu().detach().numpy()

        x_flat = xmesh.flatten()
        y_flat = ymesh.flatten()
        z_flat = zmesh.flatten()

        # Plot using scatter without any additional data for color
        fig = plt.figure()
        ax = fig.add_subplot(111, projection='3d')

        # Plot the X, Y, Z points
        ax.scatter(x_flat, y_flat, z_flat, color='b', marker='.')

        # Set the limits for all axes
        ax.set_xlim(0,
                    self.room_dims[-1][0] + self.room_start_coord[-1][0] + 0.5)
        ax.set_ylim(0,
                    self.room_dims[-1][1] + self.room_start_coord[-1][1] + 0.5)
        ax.set_zlim(0, self.room_dims[-1][-1] + 0.5)

        # Set the viewing angle so the origin is in the front bottom-left corner
        # ax.view_init(elev=90, azim=-90)

        # Labels and title
        ax.set_xlabel('X axis')
        ax.set_ylabel('Y axis')
        ax.set_zlabel('Z axis')
        ax.set_title('3D mesh grid of coupled space')

        # Show the plot
        plt.show()


class ThreeRoomDataset(RoomDataset):
    """
    Parse data from the three room dataset by Gotz et al from
    'Dynamic late reverberation rendering using the common slope model'
    in Proc. of AES International Conference on Audio for Gaming, 2024.
    """

    def __init__(self, filepath: Path, config_dict: DiffGFDNConfig):
        """Read the data from the filepath"""
        num_rooms = 3
        assert str(filepath).endswith(
            '.pkl'), "provide the path to the .pkl file"
        # read contents from .mat file
<<<<<<< HEAD
        logger.info('Reading pkl file ...')
        with open(filepath, 'rb') as f:
            srir_mat = pickle.load(f)
            sample_rate = srir_mat['fs'][0][0]
            source_position = srir_mat['srcPos'].T
            receiver_position = srir_mat['rcvPos'].T
            # these are second order ambisonic signals
            # I am guessing the first channel contains the W component
            rirs = np.squeeze(srir_mat['srirs'][0, ...]).T
            band_centre_hz = srir_mat['band_centre_hz']
            common_decay_times = np.asarray(
                np.squeeze(srir_mat['common_decay_times'], axis=1))
            amplitudes = np.asarray(srir_mat['amplitudes'])
=======
        try:
            logger.info('Reading pkl file ...')
            with open(filepath, 'rb') as f:
                srir_mat = pickle.load(f)
                sample_rate = srir_mat['fs'][0][0]
                source_position = srir_mat['srcPos'].T
                receiver_position = srir_mat['rcvPos'].T
                # these are second order ambisonic signals
                # I am guessing the first channel contains the W component
                rirs = np.squeeze(srir_mat['srirs'][0, ...]).T
                band_centre_hz = srir_mat['band_centre_hz']
                common_decay_times = np.asarray(
                    np.squeeze(srir_mat['common_decay_times'], axis=1))
                amplitudes = np.asarray(srir_mat['amplitudes'])
                nfft = config_dict.trainer_config.num_freq_bins
>>>>>>> d4ea3a02


        logger.info("Done reading pkl file")
        # uniform absorption coefficients of the three rooms
        absorption_coeffs = np.array([0.2, 0.01, 0.1])
        # (x,y) dimensions of the 3 rooms
        room_dims = [(4.0, 8.0, 3.0), (6.0, 3.0, 3.0), (4.0, 8.0, 3.0)]
        # this denotes the 3D position of the first vertex of the floor
        room_start_coord = [(0, 0, 0), (4.0, 2.0, 0), (6.0, 5.0, 0)]
        super().__init__(num_rooms,
                         sample_rate,
                         source_position,
                         receiver_position,
                         rirs,
                         band_centre_hz,
                         common_decay_times,
                         amplitudes,
                         room_dims,
                         room_start_coord,
                         absorption_coeffs,
                         nfft=nfft)

        # how far apart the receivers are placed
        mic_spacing_m = 0.3
        self.mesh_3D = super().get_3D_meshgrid(mic_spacing_m)
        if config_dict.trainer_config.save_true_irs:
            logger.info("Saving RIRs")
            self.save_omni_irs()

    def save_omni_irs(self,
                      filename_prefix: str = "ir",
                      directory: str = "../audio/true/"):
        """Save the omni RIRs for each receiver position as audio files in directory"""
        if not os.path.isdir(directory):
            os.makedirs(directory)

        for num_pos in range(self.num_rec):
            filename = (
                f'{filename_prefix}_({self.receiver_position[num_pos,0]:.2f}, '
                f'{self.receiver_position[num_pos, 1]:.2f}, {self.receiver_position[num_pos, 2]:.2f}).wav'
            )

            filepath = os.path.join(directory, filename)
            sf.write(filepath, self.rirs[num_pos, :], int(self.sample_rate))


class MultiRIRDataset(data.Dataset):

    def __init__(self,
                 device: torch.device,
                 room_data: RoomDataset,
                 new_sampling_radius: Optional[float] = None):
        """
        RIR dataset containing magnitude response of RIRs around the unit circle,
        for different receiver positions.
        During batch processing, each batch will contain all the frequency bins
        but different sets of receiver positions
        Args:
            device (str): cuda or cpu
            room_data (RoomDataset): object of the room dataset class
                        containing information about the RIRs and source and listener positions
            new_sampling_radius (float): to reduce time aliasing artifacts due to insufficient sampling
                                     in the frequency domain, sample points on a circle whose radius
                                     is larger than 1 

        """
        # spatial data
        self.source_position = torch.tensor(room_data.source_position)
        self.listener_positions = torch.tensor(room_data.receiver_position)
        self.mesh_3D = room_data.mesh_3D
        self.device = device

        # frequency-domain data
        freq_bins_rad = torch.tensor(room_data.freq_bins_rad)

        if new_sampling_radius in (1.0, None):
            # this ensures that we cover half the unit circle (other half is symmetric)
            self.z_values = torch.polar(torch.ones_like(freq_bins_rad),
                                        freq_bins_rad * 2 * np.pi)
        else:
            assert new_sampling_radius > 1.0
            logger.info(
                f"Sampling outside the unit circle at a radius {new_sampling_radius}"
            )
            # sample outside the unit circle
            self.z_values = torch.polar(
                new_sampling_radius * torch.ones_like(freq_bins_rad),
                freq_bins_rad * 2 * np.pi)

        self.rir_mag_response = torch.tensor(room_data.rir_mag_response)
        self.late_rir_mag_response = torch.tensor(
            room_data.late_rir_mag_response)
        self.early_rir_mag_response = torch.tensor(
            room_data.early_rir_mag_response)

    def __len__(self):
        """Get length of dataset (equal to number of receiver positions)"""
        return self.source_position.shape[0] * self.listener_positions.shape[0]

    def __getitem__(self, idx: int):
        """Get data at a particular index"""
        # Return an instance of InputFeatures
        input_features = InputFeatures(self.z_values, self.source_position,
                                       self.listener_positions[idx],
                                       self.mesh_3D)
        target_labels = Target(self.early_rir_mag_response[idx, :],
                               self.late_rir_mag_response[idx, :],
                               self.rir_mag_response[idx, :])
        return {'input': input_features, 'target': target_labels}


class SingleRIRDataset(data.Dataset):

    def __init__(self,
                 device: torch.device,
                 rir_data: RIRData,
                 new_sampling_radius: Optional[float] = None):
        """
        RIR dataset containing magnitude response of a single RIR around the unit circle,
        for different receiver positions.
        During batch processing, each batch will contain all the frequency bins
        but different sets of receiver positions
        Args:
            device (str): cuda or cpu
            rir_data (SingleRIRDataset): RIRData object containing a single RIR and its magnitude response
            new_sampling_radius (float): to reduce time aliasing artifacts due to insufficient sampling
                                     in the frequency domain, sample points on a circle whose radius
                                     is larger than 1 

        """
        self.device = device

        # frequency-domain data
        freq_bins_rad = torch.tensor(rir_data.freq_bins_rad)

        if new_sampling_radius in (1.0, None):
            # this ensures that we cover half the unit circle (other half is symmetric)
            self.z_values = torch.polar(torch.ones_like(freq_bins_rad),
                                        freq_bins_rad * 2 * np.pi)
        else:
            assert new_sampling_radius > 1.0
            logger.info(
                f"Sampling outside the unit circle at a radius {new_sampling_radius}"
            )
            # sample outside the unit circle
            self.z_values = torch.polar(
                new_sampling_radius * torch.ones_like(freq_bins_rad),
                freq_bins_rad * 2 * np.pi)

        self.rir_mag_response = torch.tensor(rir_data.rir_mag_response)
        self.late_rir_mag_response = torch.tensor(
            rir_data.late_rir_mag_response)
        self.early_rir_mag_response = torch.tensor(
            rir_data.early_rir_mag_response)

    def __len__(self):
        """Get length of dataset (equal to number of receiver positions)"""
        return len(self.z_values)

    def __getitem__(self, idx: int):
        """Get data at a particular index"""
        return {
            'z_values': self.z_values[idx],
            'target_rir_response': self.rir_mag_response[idx],
            'target_early_response': self.early_rir_mag_response[idx],
            'target_late_response': self.late_rir_mag_response[idx]
        }


def to_device(data_class: data.Dataset, device: torch.device):
    """Move all tensor attributes to self.device."""
    for field_name, field_value in data_class.__dict__.items():
        if isinstance(field_value, torch.Tensor):
            setattr(data_class, field_name, field_value.to(device))
        elif isinstance(field_value, Meshgrid):
            setattr(data_class, field_name, to_device(field_value, device))
        elif isinstance(field_value, np.ndarray):
            setattr(data_class, field_name,
                    torch.tensor(field_value, device=device))
    return data_class


def custom_collate(batch: data.Dataset):
    """
    Collate datapoints in the dataloader.
    This method is needed because Meshgrid is a custom class, and pytorch's 
    built in collate function cannot collate it
    """
    # these are independent of the source/receiver locations
    z_values = batch[0]['input'].z_values

    # mesh_3D is a Meshgrid object with attributes xmesh, ymesh, zmesh
    x_mesh = batch[0]['input'].mesh_3D.xmesh
    y_mesh = batch[0]['input'].mesh_3D.ymesh
    z_mesh = batch[0]['input'].mesh_3D.zmesh

    # this is of size (Lx * Ly * Lz) x 3
    mesh_3D_data = torch.stack((x_mesh, y_mesh, z_mesh), dim=1)

    # depends on source/receiver positions
    source_positions = [item['input'].source_position for item in batch]
    listener_positions = [item['input'].listener_position for item in batch]
    target_early_response = [
        item['target'].early_rir_mag_response for item in batch
    ]
    target_late_response = [
        item['target'].late_rir_mag_response for item in batch
    ]
    target_rir_response = [item['target'].rir_mag_response for item in batch]

    return {
        'z_values': z_values,
        'source_position': torch.stack(source_positions),
        'listener_position': torch.stack(listener_positions),
        'mesh_3D': mesh_3D_data,
        'target_early_response': torch.stack(target_early_response),
        'target_late_response': torch.stack(target_late_response),
        'target_rir_response': torch.stack(target_rir_response)
    }


def split_dataset(dataset: data.Dataset, split: float):
    """
    Randomly split a dataset into non-overlapping new datasets of 
    sizes given in 'split' argument
    """
    logger.info(f'Length of the dataset is {len(dataset)}')

    # use split % of dataset for validation
    train_set_size = int(len(dataset) * split)
    valid_set_size = len(dataset) - train_set_size

    train_set, valid_set = torch.utils.data.random_split(
        dataset, [train_set_size, valid_set_size])

    logger.info(
        f'The size of the training set is {len(train_set)} and the size of the validation set is {len(valid_set)}'
    )
    return train_set, valid_set


def get_dataloader(dataset: data.Dataset,
                   batch_size: int,
                   shuffle: bool = True,
                   device='cpu',
                   drop_last: bool = True,
                   collate_fn: Optional = None) -> data.DataLoader:
    """Create torch dataloader form given dataset"""
    if collate_fn is None:
        dataloader = data.DataLoader(
            dataset,
            batch_size=batch_size,
            shuffle=shuffle,
            generator=torch.Generator(device=device),
            drop_last=drop_last,
        )
    else:
        dataloader = data.DataLoader(dataset,
                                     batch_size=batch_size,
                                     shuffle=shuffle,
                                     generator=torch.Generator(device=device),
                                     drop_last=drop_last,
                                     collate_fn=custom_collate)

    return dataloader


def get_device():
    """Output 'cuda' if gpu is available, 'cpu' otherwise"""
    return torch.device('cuda' if torch.cuda.is_available() else 'cpu')


def load_dataset(room_data: Union[RoomDataset, RIRData],
                 device: torch.device,
                 train_valid_split_ratio: float = 0.8,
                 batch_size: int = 32,
                 shuffle: bool = True,
                 new_sampling_radius: Optional[float] = None):
    """
    Get training and validation dataset
    Args:
        room_data (RoomDataset/RIRData): object of type RoomDataset (for training with a grid of measurements) or 
                                         RIRData (for training with a single response)
        device (str): cuda (GPU) or cpu
        train_valid_split_ratio (float): ratio between training and validation set
        batch_size (int): number of samples in each batch size
        shuffle (bool): whether to randomly shuffle data during training
        new_sampling_radius (float): to reduce time aliasing artifacts due to insufficient sampling
                                     in the frequency domain, sample points on a circle whose radius
                                     is larger than 1 
    """
    if isinstance(room_data, RoomDataset):
        dataset = MultiRIRDataset(device,
                                  room_data,
                                  new_sampling_radius=new_sampling_radius)
        dataset = to_device(dataset, device)

        # split data into training and validation set
        train_set, valid_set = split_dataset(dataset, train_valid_split_ratio)

        # dataloaders
        train_loader = get_dataloader(train_set,
                                      batch_size=batch_size,
                                      shuffle=shuffle,
                                      device=device,
                                      drop_last=True,
                                      collate_fn=custom_collate)

        valid_loader = get_dataloader(valid_set,
                                      batch_size=batch_size,
                                      shuffle=shuffle,
                                      device=device,
                                      drop_last=True,
                                      collate_fn=custom_collate)
        return train_loader, valid_loader

    elif isinstance(room_data, RIRData):
        dataset = SingleRIRDataset(device,
                                   room_data,
                                   new_sampling_radius=new_sampling_radius)
        dataset = to_device(dataset, device)

        train_loader = get_dataloader(dataset,
                                      batch_size=batch_size,
                                      shuffle=shuffle,
                                      device=device,
                                      drop_last=False)
        return train_loader<|MERGE_RESOLUTION|>--- conflicted
+++ resolved
@@ -348,22 +348,7 @@
         num_rooms = 3
         assert str(filepath).endswith(
             '.pkl'), "provide the path to the .pkl file"
-        # read contents from .mat file
-<<<<<<< HEAD
-        logger.info('Reading pkl file ...')
-        with open(filepath, 'rb') as f:
-            srir_mat = pickle.load(f)
-            sample_rate = srir_mat['fs'][0][0]
-            source_position = srir_mat['srcPos'].T
-            receiver_position = srir_mat['rcvPos'].T
-            # these are second order ambisonic signals
-            # I am guessing the first channel contains the W component
-            rirs = np.squeeze(srir_mat['srirs'][0, ...]).T
-            band_centre_hz = srir_mat['band_centre_hz']
-            common_decay_times = np.asarray(
-                np.squeeze(srir_mat['common_decay_times'], axis=1))
-            amplitudes = np.asarray(srir_mat['amplitudes'])
-=======
+        # read contents from pkl file
         try:
             logger.info('Reading pkl file ...')
             with open(filepath, 'rb') as f:
@@ -379,8 +364,8 @@
                     np.squeeze(srir_mat['common_decay_times'], axis=1))
                 amplitudes = np.asarray(srir_mat['amplitudes'])
                 nfft = config_dict.trainer_config.num_freq_bins
->>>>>>> d4ea3a02
-
+        except Exception as exc:
+            raise FileNotFoundError("pickle file not read correctly") from exc
 
         logger.info("Done reading pkl file")
         # uniform absorption coefficients of the three rooms
