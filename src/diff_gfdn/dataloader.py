import os
import pickle
import inspect
from abc import ABC
from dataclasses import dataclass
from pathlib import Path
from typing import List, Optional

import matplotlib.pyplot as plt
import numpy as np
import soundfile as sf
import torch
from loguru import logger
from numpy.typing import ArrayLike, NDArray
from scipy.fft import rfft, rfftfreq
from torch.utils import data

from .utils import ms_to_samps

# flake8: noqa: E231


@dataclass
class Meshgrid():
    xmesh: torch.tensor
    ymesh: torch.tensor
    zmesh: torch.tensor


@dataclass
class InputFeatures():
    """
    Contains input features to our Diff GFDN network. These are
    frequency bins at which the magnitude response is calculated,
    and the source and listener positions where the RIRs are measured,
    and the meshgrid of the room geometry
    Args:
        z_values: values around the unit circle (polar)
        source_position: postion of the source in cartesian coordinates
        listener_position: position of a receiver in cartesian coordinates
        mesh_3D: mesh grid of the space geometry
    """

    z_values: torch.tensor
    source_position: torch.tensor
    listener_position: torch.tensor
    mesh_3D: Meshgrid

    def __repr__(self):
        # pylint: disable=E0306
        return (
            f"InputFeatures(\n"
            f"  z_values={self.z_values.tolist()}, \n"
            f"  source_position={self.source_position.tolist()}, \n"
            f"  listener_position={self.listener_position.tolist()}, \n",
            f"  mesh_3D={self.mesh_3D.xmesh, self.mesh_3D.ymesh, self.mesh_3D.zmesh}, \n",
            ")")


@dataclass
class Target():
    # the frequency response of the target RIR, split into early and late parts
    early_rir_mag_response: torch.tensor
    late_rir_mag_response: torch.tensor
    rir_mag_response: torch.tensor


class RoomDataset(ABC):
    """Parent class for any room dataset"""

    def __init__(self,
                 num_rooms: int,
                 sample_rate: float,
                 source_position: NDArray,
                 receiver_position: NDArray,
                 rirs: NDArray,
                 band_centre_hz: ArrayLike,
                 common_decay_times: List,
                 room_dims: List,
                 room_start_coord: List,
                 absorption_coeffs: List,
                 mixing_time_ms: float = 20.0):
        """
        Args:
            num_rooms (int): number of rooms in coupled space
            sample_rate (float): sample rate of dataset
            source_position (NDArray): position of sources in cartesian coordinate
            receiver_position (NDArray): position of receivers in cartesian coordinate
            rirs (NDArray): omni-rirs at all source and receiver positions
            band_centre_hz (ArrayLike): octave band centres where common T60s are calculated
            common_decay_times (List[ArrayLike]): common decay times for the different rooms
            room_dims (List): l,w,h for each room in coupled space
            room_start_coord (List): coordinates of the room's starting vertex (first room starts at origin)
            absorption_coeffs (List): uniform absorption coefficients for each room
            mixing_time_ms (float): mixing time of the RIR for early-late split
        """
        self.sample_rate = sample_rate
        self.num_rooms = num_rooms
        self.source_position = source_position
        self.receiver_position = receiver_position
        self.rirs = rirs
        self.band_centre_hz = band_centre_hz
        self.common_decay_times = common_decay_times
        self.num_rec = self.receiver_position.shape[0]
        self.num_src = self.source_position.shape[0]
        self.rir_length = self.rirs.shape[-1]
        self.absorption_coeffs = absorption_coeffs
        self.room_dims = room_dims
        self.room_start_coord = room_start_coord
        self.mixing_time_ms = mixing_time_ms
        self.early_late_split()

    @property
    def num_freq_bins(self):
        """Number of frequency bins in the magnitude response"""
        max_rt60_samps = self.common_decay_times.max() * self.sample_rate
        return int(np.pow(2, np.ceil(np.log2(max_rt60_samps))))

    @property
    def freq_bins_rad(self):
        """Frequency bins in radians"""
        return rfftfreq(self.num_freq_bins)

    @property
    def freq_bins_hz(self):
        """Frequency bins in Hz"""
        return rfftfreq(self.num_freq_bins, d=1.0 / self.sample_rate)

    @property
    def rir_mag_response(self):
        """Frequency response of the RIRs, time along last axis"""
        return rfft(self.rirs, n=self.num_freq_bins, axis=-1)

    def early_late_split(self, win_len_ms: float = 5.0):
        """Split the RIRs into early and late response based on mixing time"""
        mixing_time_samps = ms_to_samps(self.mixing_time_ms, self.sample_rate)
        win_len_samps = ms_to_samps(win_len_ms, self.sample_rate)
        window = np.broadcast_to(np.hanning(win_len_samps),
                                 (self.rirs.shape[0], win_len_samps))

        # create fade in and fade out windows to avoid discontinuities
        fade_in_win = window[:, :win_len_samps // 2]
        fade_out_win = window[:, win_len_samps // 2:]

        # truncate rir into early and late parts
        self.early_rirs = self.rirs[:, :mixing_time_samps]
        self.late_rirs = self.rirs[:, mixing_time_samps:]

        # apply fade-in and fade-out windows
        self.early_rirs[:, -win_len_samps // 2:] *= fade_out_win
        self.late_rirs[:, :win_len_samps // 2] *= fade_in_win

        # get frequency response
        self.late_rir_mag_response = rfft(self.late_rirs,
                                          n=self.num_freq_bins,
                                          axis=-1)
        self.early_rir_mag_response = rfft(self.early_rirs,
                                           n=self.num_freq_bins,
                                           axis=-1)

    def get_3D_meshgrid(self, grid_spacing_m: float) -> Meshgrid:
        """
        Return the 3D meshgrid of the room's geometry
        Args:
            grid_spacing_m: spacing for creating the meshgrid
        Returns:
            Tuple : tuple of x, y and z meshes in 3D
        """
        Xcombined = []
        Ycombined = []
        Zcombined = []
        for nroom in range(self.num_rooms):
            num_x_points = int(self.room_dims[nroom][0] / grid_spacing_m)
            num_y_points = int(self.room_dims[nroom][1] / grid_spacing_m)
            num_z_points = int(self.room_dims[nroom][2] / grid_spacing_m)
            x = np.linspace(
                self.room_start_coord[nroom][0],
                self.room_start_coord[nroom][0] + self.room_dims[nroom][0],
                num_x_points)
            y = np.linspace(
                self.room_start_coord[nroom][1],
                self.room_start_coord[nroom][1] + self.room_dims[nroom][1],
                num_y_points)
            z = np.linspace(
                self.room_start_coord[nroom][2],
                self.room_start_coord[nroom][2] + self.room_dims[nroom][2],
                num_z_points)
            (xm, ym, zm) = np.meshgrid(x, y, z)
            Xcombined = np.concatenate((Xcombined, xm.flatten()))
            Ycombined = np.concatenate((Ycombined, ym.flatten()))
            Zcombined = np.concatenate((Zcombined, zm.flatten()))

        return Meshgrid(torch.from_numpy(Xcombined),
                        torch.from_numpy(Ycombined),
                        torch.from_numpy(Zcombined))

    def plot_3D_meshgrid(self, mesh_3D: Meshgrid):
        """Plot the 3D meshgrid to visualise the room geometry"""
        xmesh = mesh_3D.xmesh.cpu().detach().numpy()
        ymesh = mesh_3D.ymesh.cpu().detach().numpy()
        zmesh = mesh_3D.zmesh.cpu().detach().numpy()

        x_flat = xmesh.flatten()
        y_flat = ymesh.flatten()
        z_flat = zmesh.flatten()

        # Plot using scatter without any additional data for color
        fig = plt.figure()
        ax = fig.add_subplot(111, projection='3d')

        # Plot the X, Y, Z points
        ax.scatter(x_flat, y_flat, z_flat, color='b', marker='.')

        # Set the limits for all axes
        ax.set_xlim(0,
                    self.room_dims[-1][0] + self.room_start_coord[-1][0] + 0.5)
        ax.set_ylim(0,
                    self.room_dims[-1][1] + self.room_start_coord[-1][1] + 0.5)
        ax.set_zlim(0, self.room_dims[-1][-1] + 0.5)

        # Set the viewing angle so the origin is in the front bottom-left corner
        # ax.view_init(elev=90, azim=-90)

        # Labels and title
        ax.set_xlabel('X axis')
        ax.set_ylabel('Y axis')
        ax.set_zlabel('Z axis')
        ax.set_title('3D mesh grid of coupled space')

        # Show the plot
        plt.show()


class ThreeRoomDataset(RoomDataset):
    """
    Parse data from the three room dataset by Gotz et al from
    'Dynamic late reverberation rendering using the common slope model'
    in Proc. of AES International Conference on Audio for Gaming, 2024.
    """

    def __init__(self, filepath: Path, save_irs: Optional[bool] = False):
        """Read the data from the filepath"""
        num_rooms = 3
        assert str(filepath).endswith(
            '.pkl'), "provide the path to the .pkl file"
        # read contents from .mat file
        try:
            logger.info('Reading pkl file ...')
            with open(filepath, 'rb') as f:
                srir_mat = pickle.load(f)
                sample_rate = srir_mat['fs'][0][0]
                source_position = srir_mat['srcPos'].T
                receiver_position = srir_mat['rcvPos'].T
                # these are second order ambisonic signals
                # I am guessing the first channel contains the W component
                rirs = np.squeeze(srir_mat['srirs'][0, ...]).T
                band_centre_hz = srir_mat['band_centre_hz']
                common_decay_times = np.asarray(
                    np.squeeze(srir_mat['common_decay_times'], axis=1))

        except Exception as exc:
            raise FileNotFoundError(
                f"File was not found at {str(filepath)}") from exc

        logger.info("Done reading pkl file")
        # uniform absorption coefficients of the three rooms
        absorption_coeffs = np.array([0.2, 0.01, 0.1])
        # (x,y) dimensions of the 3 rooms
        room_dims = [(4.0, 8.0, 3.0), (6.0, 3.0, 3.0), (4.0, 8.0, 3.0)]
        # this denotes the 3D position of the first vertex of the floor
        room_start_coord = [(0, 0, 0), (4.0, 2.0, 0), (6.0, 5.0, 0)]
        super().__init__(num_rooms, sample_rate, source_position,
                         receiver_position, rirs, band_centre_hz,
                         common_decay_times, room_dims, room_start_coord,
                         absorption_coeffs)
        # how far apart the receivers are placed
        mic_spacing_m = 0.3
        self.mesh_3D = super().get_3D_meshgrid(mic_spacing_m)
        if save_irs:
            logger.info("Saving RIRs")
            self.save_omni_irs()

    def save_omni_irs(self,
                      filename_prefix: str = "ir",
                      directory: str = "../audio/true/"):
        """Save the omni RIRs for each receiver position as audio files in directory"""
        if not os.path.isdir(directory):
            os.makedirs(directory)

        for num_pos in range(self.num_rec):
            filename = (
                f'{filename_prefix}_({self.receiver_position[num_pos,0]:.2f}, '
                f'{self.receiver_position[num_pos, 1]:.2f}, {self.receiver_position[num_pos, 2]:.2f}).wav'
            )

            filepath = os.path.join(directory, filename)
            sf.write(filepath, self.rirs[num_pos, :], int(self.sample_rate))


class RIRDataset(data.Dataset):

    def __init__(self,
                 device: torch.device,
                 room_data: RoomDataset,
                 new_sampling_radius: Optional[float] = None):
        """
        RIR dataset containing magnitude response of RIRs around the unit circle,
        for different receiver positions.
        During batch processing, each batch will contain all the frequency bins
        but different sets of receiver positions
        Args:
            device (str): cuda or cpu
            room_data (RoomDataset): object of the room dataset class
                        containing information about the RIRs and source and listener positions
            new_sampling_radius (float): to reduce time aliasing artifacts due to insufficient sampling
                                     in the frequency domain, sample points on a circle whose radius
                                     is larger than 1 

        """
        # spatial data
        self.source_position = torch.tensor(room_data.source_position)
        self.listener_positions = torch.tensor(room_data.receiver_position)
        self.mesh_3D = room_data.mesh_3D
        self.device = device

        # frequency-domain data
<<<<<<< HEAD
        freq_bins_rad = torch.tensor(room_data.freq_bins_rad)
        # this ensures that we cover half the unit circle (other half is symmetric)
        self.z_values = torch.polar(torch.ones_like(freq_bins_rad),
                                    freq_bins_rad * 2 * np.pi)
        self.rir_mag_response = torch.tensor(room_data.rir_mag_response)
        self.late_rir_mag_response = torch.tensor(
=======
        freq_bins_rad = torch.from_numpy(room_data.freq_bins_rad)

        if new_sampling_radius is None:
            # this ensures that we cover half the unit circle (other half is symmetric)
            self.z_values = torch.polar(torch.ones_like(freq_bins_rad),
                                        freq_bins_rad * 2 * np.pi)
        else:
            assert new_sampling_radius > 1.0
            logger.info(
                f"Sampling outside the unit circle at a radius {new_sampling_radius}"
            )
            # sample outside the unit circle
            self.z_values = torch.polar(
                new_sampling_radius * torch.ones_like(freq_bins_rad),
                freq_bins_rad * 2 * np.pi)

        self.rir_mag_response = torch.from_numpy(room_data.rir_mag_response)
        self.late_rir_mag_response = torch.from_numpy(
>>>>>>> 8601318d
            room_data.late_rir_mag_response)
        self.early_rir_mag_response = torch.tensor(
            room_data.early_rir_mag_response)

    def __len__(self):
        """Get length of dataset (equal to number of receiver positions)"""
        return self.source_position.shape[0] * self.listener_positions.shape[0]

    def __getitem__(self, idx: int):
        """Get data at a particular index"""
        # Return an instance of InputFeatures
        input_features = InputFeatures(self.z_values, self.source_position,
                                       self.listener_positions[idx],
                                       self.mesh_3D)
        target_labels = Target(self.early_rir_mag_response[idx, :],
                               self.late_rir_mag_response[idx, :],
                               self.rir_mag_response[idx, :])
        return {'input': input_features, 'target': target_labels}

def to_device(data_class, device):
    """Move all tensor attributes to self.device."""
    for field_name, field_value in data_class.__dict__.items():
        if isinstance(field_value, torch.Tensor):
            setattr(data_class, field_name, field_value.to(device))
        elif isinstance(field_value, Meshgrid):
            setattr(data_class, field_name, to_device(field_value, device))
        elif isinstance(field_value, np.ndarray):
            setattr(data_class, field_name, torch.tensor(field_value, device=device))
    return data_class
    
def custom_collate(batch: data.Dataset):
    """
    Collate datapoints in the dataloader.
    This method is needed because Meshgrid is a custom class, and pytorch's 
    built in collate function cannot collate it
    """
    # these are independent of the source/receiver locations
    z_values = batch[0]['input'].z_values

    # mesh_3D is a Meshgrid object with attributes xmesh, ymesh, zmesh
    x_mesh = batch[0]['input'].mesh_3D.xmesh
    y_mesh = batch[0]['input'].mesh_3D.ymesh
    z_mesh = batch[0]['input'].mesh_3D.zmesh

    # this is of size (Lx * Ly * Lz) x 3
    mesh_3D_data = torch.stack((x_mesh, y_mesh, z_mesh), dim=1)

    # depends on source/receiver positions
    source_positions = [item['input'].source_position for item in batch]
    listener_positions = [item['input'].listener_position for item in batch]
    target_early_response = [
        item['target'].early_rir_mag_response for item in batch
    ]
    target_late_response = [
        item['target'].late_rir_mag_response for item in batch
    ]
    target_rir_response = [item['target'].rir_mag_response for item in batch]

    return {
        'z_values': z_values,
        'source_position': torch.stack(source_positions),
        'listener_position': torch.stack(listener_positions),
        'mesh_3D': mesh_3D_data,
        'target_early_response': torch.stack(target_early_response),
        'target_late_response': torch.stack(target_late_response),
        'target_rir_response': torch.stack(target_rir_response)
    }


def split_dataset(dataset: data.Dataset, split: float, device: torch.device):
    """
    Randomly split a dataset into non-overlapping new datasets of 
    sizes given in 'split' argument
    """
    logger.info(f'Length of the dataset is {len(dataset)}')

    # use split % of dataset for validation
    train_set_size = int(len(dataset) * split)
    valid_set_size = len(dataset) - train_set_size

    train_set, valid_set = torch.utils.data.random_split(
        dataset, [train_set_size, valid_set_size])

    logger.info(
        f'The size of the training set is {len(train_set)} and the size of the validation set is {len(valid_set)}'
    )
    return train_set, valid_set


def get_dataloader(dataset: data.Dataset,
                   batch_size: int,
                   shuffle: bool = True,
                   device='cpu') -> data.DataLoader:
    """Create torch dataloader form given dataset"""
    dataloader = data.DataLoader(
        dataset,
        batch_size=batch_size,
        shuffle=shuffle,
        generator=torch.Generator(device=device),
        drop_last=True,
        collate_fn=custom_collate)
    return dataloader


def get_device():
    """Output 'cuda' if gpu is available, 'cpu' otherwise"""
    return torch.device('cuda' if torch.cuda.is_available() else 'cpu')


def load_dataset(room_data: RoomDataset,
                 device: torch.device,
                 train_valid_split_ratio: float = 0.8,
                 batch_size: int = 32,
                 shuffle: bool = True,
                 new_sampling_radius: Optional[float] = None):
    """
    Get training and validation dataset
    Args:
        room_data (RoomDataset): object of type RoomDataset
        device (str): cuda (GPU) or cpu
        train_valid_split_ratio (float): ratio between training and validation set
        batch_size (int): number of samples in each batch size
        shuffle (bool): whether to randomly shuffle data during training
        new_sampling_radius (float): to reduce time aliasing artifacts due to insufficient sampling
                                     in the frequency domain, sample points on a circle whose radius
                                     is larger than 1 
    """
<<<<<<< HEAD
    dataset = RIRDataset(device, room_data)
    
    dataset = to_device(dataset, device)
=======
    dataset = RIRDataset(device, room_data, new_sampling_radius)
>>>>>>> 8601318d
    # split data into training and validation set
    train_set, valid_set = split_dataset(dataset, train_valid_split_ratio, device=device)

    # dataloaders
    train_loader = get_dataloader(
        train_set,
        batch_size=batch_size,
        shuffle=shuffle,
        device=device
    )

    valid_loader = get_dataloader(
        valid_set,
        batch_size=batch_size,
        shuffle=shuffle,
        device=device
    )
    return train_loader, valid_loader<|MERGE_RESOLUTION|>--- conflicted
+++ resolved
@@ -324,15 +324,7 @@
         self.device = device
 
         # frequency-domain data
-<<<<<<< HEAD
         freq_bins_rad = torch.tensor(room_data.freq_bins_rad)
-        # this ensures that we cover half the unit circle (other half is symmetric)
-        self.z_values = torch.polar(torch.ones_like(freq_bins_rad),
-                                    freq_bins_rad * 2 * np.pi)
-        self.rir_mag_response = torch.tensor(room_data.rir_mag_response)
-        self.late_rir_mag_response = torch.tensor(
-=======
-        freq_bins_rad = torch.from_numpy(room_data.freq_bins_rad)
 
         if new_sampling_radius is None:
             # this ensures that we cover half the unit circle (other half is symmetric)
@@ -348,9 +340,8 @@
                 new_sampling_radius * torch.ones_like(freq_bins_rad),
                 freq_bins_rad * 2 * np.pi)
 
-        self.rir_mag_response = torch.from_numpy(room_data.rir_mag_response)
-        self.late_rir_mag_response = torch.from_numpy(
->>>>>>> 8601318d
+        self.rir_mag_response = torch.tensor(room_data.rir_mag_response)
+        self.late_rir_mag_response = torch.tensor(
             room_data.late_rir_mag_response)
         self.early_rir_mag_response = torch.tensor(
             room_data.early_rir_mag_response)
@@ -478,13 +469,9 @@
                                      in the frequency domain, sample points on a circle whose radius
                                      is larger than 1 
     """
-<<<<<<< HEAD
     dataset = RIRDataset(device, room_data)
     
     dataset = to_device(dataset, device)
-=======
-    dataset = RIRDataset(device, room_data, new_sampling_radius)
->>>>>>> 8601318d
     # split data into training and validation set
     train_set, valid_set = split_dataset(dataset, train_valid_split_ratio, device=device)
 
