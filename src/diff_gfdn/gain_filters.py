--- conflicted
+++ resolved
@@ -284,13 +284,7 @@
         Args:
         x (torch.tensor): input feature vector
         """
-<<<<<<< HEAD
-        batch_size = 1 if self.apply_pooling else x.shape[0]
-        device_x = x.device
-        device_model = self.model[0].weight.device
-=======
         batch_size = x.shape[0]
->>>>>>> 8601318d
         x = self.model(x)
         x = x.view(batch_size, self.num_delay_lines, self.num_biquads, 5)
         return x
