from pathlib import Path
import pickle
from typing import List, Tuple, Union

import h5py
from loguru import logger
import numpy as np
from numpy.typing import ArrayLike, NDArray
from slope2noise.utils import calculate_amplitudes_least_squares, octave_filtering

# pylint: disable=W0621, E1120
# flake8: noqa:E231


def save_subband_rirs(rirs: NDArray, sample_rate: float, common_t60: NDArray,
                      amplitudes_norm: NDArray, noise_floor_norm: NDArray,
                      amplitudes: NDArray, noise_floor: NDArray,
                      centre_freqs: List, source_position: Union[NDArray,
                                                                 ArrayLike],
                      receiver_position: NDArray):
    """Filter RIRs into subbands and save the parameters"""

    logger.info("Saving subband RIRs after filtering")
    # filter the RIRs in octave bands
    filtered_rirs = octave_filtering(rirs,
                                     sample_rate,
                                     centre_freqs,
                                     use_pyfar_filterbank=True)

    num_bands = len(centre_freqs)
    for band in range(num_bands):
        cur_common_t60 = common_t60[band]
        cur_amplitudes = amplitudes[band, ...]
        cur_amplitudes_norm = amplitudes_norm[band, ...]
        cur_noise_floor = noise_floor[band, ...]
        cur_noise_floor_norm = noise_floor_norm[band, ...]
        cur_rir = filtered_rirs[..., band]

        data_dict = {
            'fs': sample_rate,
            'srcPos': source_position,
            'rcvPos': receiver_position,
            'srirs': cur_rir,
            'band_centre_hz': centre_freqs[band],
            'common_decay_times': cur_common_t60,
            'amplitudes': cur_amplitudes,
            'amplitudes_norm': cur_amplitudes_norm,
            'noise_floor': cur_noise_floor,
            'noise_floor_norm': cur_noise_floor_norm
        }
        # Specify the output pickle file path
        pickle_file_path = Path(
            f"resources/Georg_3room_FDTD/srirs_band_centre={centre_freqs[band]:.0f}Hz.pkl"
        ).resolve()

        # Write the data to a pickle file
        with open(pickle_file_path, 'wb') as pickle_file:
            pickle.dump(data_dict, pickle_file)

        logger.info(
            f"Done saving pickle file for centre frequency {centre_freqs[band]} Hz"
        )


def calculate_cs_params_custom(
        srirs: NDArray,
        t_vals: NDArray,
        f_bands: List,
        fs: int,
        batch_size: int = 50) -> Tuple[NDArray, NDArray]:
    """
    Calculate custom CS parameters from the common decay times
    Args:
        srirs (NDArray): rir matrix of size n_rirs x ir_len
        t_vals (NDArray): common decay times of size n_bands x 1 x n_slopes
        f_bands (List): list of frequencies for filtering
        fs (int): sampling frequency
        batch_size: running estimation for all RIRs at once is difficult, so split in batches
    Returns:
        Tuple[NDArray, NDArray]: Amplitudes of shape n_bands x n_slopes x n_rirs
                                 Noise of shape n_bands x 1 x n_rirs
    """
    num_rirs = srirs.shape[0]
    num_slopes = t_vals.shape[-1]
    num_batches = int(np.ceil(num_rirs / float(batch_size)))
    logger.info(f"Number of batches : {num_batches}")
    a_vals = np.zeros((len(f_bands), num_slopes, num_rirs))
    n_vals = np.zeros((len(f_bands), 1, num_rirs))

    for n in range(num_batches):
        batch_idx = np.arange(n * batch_size,
                              max(num_rirs, (n + 1) * batch_size),
                              dtype=np.int32)
        cur_srirs = srirs[batch_idx, :]
        num_rirs_per_batch = cur_srirs.shape[0]
        # convert to shape 1 x n_slopes x n_bands
        t_vals_exp = t_vals.transpose(1, -1, 0)
        # ensure t_vals is of shape n_rirs x n_slopes x n_bands
        t_vals_exp = np.repeat(t_vals_exp, num_rirs_per_batch, axis=0)

        assert t_vals_exp.shape[0] == num_rirs_per_batch and t_vals_exp.shape[
            -1] == len(f_bands)

        # of shape n_rirs x ir_len x n_bands
        cur_srirs_filtered = octave_filtering(cur_srirs,
                                              fs,
                                              f_bands,
                                              use_pyfar_filterbank=True)
        logger.info("Done with octave filtering for LS estimation")

        # calculate amplitudes and noise floor - this is of shape nrirs x n_slopes+1 x n_bands
        est_amps = calculate_amplitudes_least_squares(t_vals_exp,
                                                      fs,
                                                      cur_srirs_filtered,
                                                      f_bands,
                                                      leave_out_ms=1000)
        a_vals[..., batch_idx] = est_amps[:, 1:, :].transpose(-1, 1, 0)
        n_vals[..., batch_idx] = np.expand_dims(est_amps[:, 0, :],
                                                axis=1).transpose(-1, 1, 0)
    return a_vals, n_vals


<<<<<<< HEAD
# This script converts the .mat file to pickle format which can be read much faster by Python
logger.info("Reading mat file")

# Load the MATLAB v7.3 .mat file using h5py
file_path = Path("resources/Georg_3room_FDTD/srirs.mat").resolve()
print(file_path)

with h5py.File(file_path, 'r') as mat_file:
    # Get the dataset
    srir_mat = mat_file['srirDataset']
    sample_rate = np.squeeze(srir_mat['fs'][:])
    source_position = srir_mat['srcPos'][:]
    receiver_position = srir_mat['rcvPos'][:]
    # these are second order ambisonic signals
    # I am guessing the first channel contains the W component
    srirs = srir_mat['srirs'][0, ...][:]

# load the common slopes from the other mat files
file_path = Path("resources/Georg_3room_FDTD/Common_Slope_Analysis_Results/")
filename = 'cs_analysis_results_omni'
freqs = [63, 125, 250, 500, 1000, 2000, 4000, 8000]

common_t60 = []
amplitudes_norm = []
noise_floor_norm = []

for i in range(len(freqs)):
    full_path = file_path / f'{filename}_{freqs[i]}.mat'
    with h5py.File(full_path.resolve(), 'r') as mat_file:
        data = mat_file['analysisResults']
        common_t60.append(data['commonDecayTimes'][:])
        amplitudes_norm.append(data['aVals'][:])
        noise_floor_norm.append(data['nVals'][:])

# get custom CS amps and noise floor
logger.info(
    "Calculating unnormalised amplitudes and noise floor with least squares")
amps_ls, noise_ls = calculate_cs_params_custom(
    srirs.copy().T,
    np.array(common_t60),
    freqs,
    sample_rate,
    batch_size=receiver_position.shape[-1])

# Convert the list to a NumPy array if needed
data_dict = {
    'fs': sample_rate,
    'srcPos': source_position,
    'rcvPos': receiver_position,
    'srirs': srirs.T,
    'band_centre_hz': freqs,
    'common_decay_times': np.asarray(common_t60),
    'amplitudes_norm': np.asarray(amplitudes_norm),
    'amplitudes': amps_ls,
    'noise_floor_norm': np.asarray(noise_floor_norm),
    'noise_floor': noise_ls,
}

# Specify the output pickle file path
pickle_file_path = Path("resources/Georg_3room_FDTD/srirs.pkl").resolve()

# Write the data to a pickle file
with open(pickle_file_path, 'wb') as pickle_file:
    pickle.dump(data_dict, pickle_file)

logger.info("Saved pickle file")

save_subband_rirs(srirs.copy().T, sample_rate, np.asarray(common_t60),
                  np.asarray(amplitudes_norm), np.asarray(noise_floor_norm),
                  amps_ls, noise_ls, freqs, source_position, receiver_position)
=======
def main():
    """Main function to save the modified ThreeRoomDataset"""
    # This script converts the .mat file to pickle format which can be read much faster by Python
    logger.info("Reading mat file")

    # Load the MATLAB v7.3 .mat file using h5py
    file_path = Path("resources/Georg_3room_FDTD/srirs.mat").resolve()

    with h5py.File(file_path, 'r') as mat_file:
        # Get the dataset
        srir_mat = mat_file['srirDataset']
        sample_rate = np.squeeze(srir_mat['fs'][:])
        source_position = srir_mat['srcPos'][:]
        receiver_position = srir_mat['rcvPos'][:]
        # these are second order ambisonic signals
        # I am guessing the first channel contains the W component
        srirs = srir_mat['srirs'][0, ...][:]

    # load the common slopes from the other mat files
    file_path = Path(
        "resources/Georg_3room_FDTD/Common_Slope_Analysis_Results/")
    filename = 'cs_analysis_results_omni'
    freqs = [63, 125, 250, 500, 1000, 2000, 4000, 8000]

    common_t60 = []
    amplitudes_norm = []
    noise_floor_norm = []

    for i in range(len(freqs)):
        full_path = file_path / f'{filename}_{freqs[i]}.mat'
        with h5py.File(full_path.resolve(), 'r') as mat_file:
            data = mat_file['analysisResults']
            common_t60.append(data['commonDecayTimes'][:])
            amplitudes_norm.append(data['aVals'][:])
            noise_floor_norm.append(data['nVals'][:])

    # get custom CS amps and noise floor
    logger.info(
        "Calculating unnormalised amplitudes and noise floor with least squares"
    )
    amps_ls, noise_ls = calculate_cs_params_custom(
        srirs.copy().T,
        np.array(common_t60),
        freqs,
        sample_rate,
        batch_size=receiver_position.shape[-1])

    # Convert the list to a NumPy array if needed
    data_dict = {
        'fs': sample_rate,
        'srcPos': source_position,
        'rcvPos': receiver_position,
        'srirs': srirs.T,
        'band_centre_hz': freqs,
        'common_decay_times': np.asarray(common_t60),
        'amplitudes_norm': np.asarray(amplitudes_norm),
        'amplitudes': amps_ls,
        'noise_floor_norm': np.asarray(noise_floor_norm),
        'noise_floor': noise_ls,
    }

    # Specify the output pickle file path
    pickle_file_path = Path("resources/Georg_3room_FDTD/srirs.pkl").resolve()

    # Write the data to a pickle file
    with open(pickle_file_path, 'wb') as pickle_file:
        pickle.dump(data_dict, pickle_file)

    logger.info("Saved pickle file")

    save_subband_rirs(srirs.copy().T, sample_rate, np.asarray(common_t60),
                      np.asarray(amplitudes_norm),
                      np.asarray(noise_floor_norm), amps_ls, noise_ls, freqs,
                      source_position, receiver_position)


if __name__ == '__main__':
    main()
>>>>>>> 3986a96c
<|MERGE_RESOLUTION|>--- conflicted
+++ resolved
@@ -120,78 +120,6 @@
     return a_vals, n_vals
 
 
-<<<<<<< HEAD
-# This script converts the .mat file to pickle format which can be read much faster by Python
-logger.info("Reading mat file")
-
-# Load the MATLAB v7.3 .mat file using h5py
-file_path = Path("resources/Georg_3room_FDTD/srirs.mat").resolve()
-print(file_path)
-
-with h5py.File(file_path, 'r') as mat_file:
-    # Get the dataset
-    srir_mat = mat_file['srirDataset']
-    sample_rate = np.squeeze(srir_mat['fs'][:])
-    source_position = srir_mat['srcPos'][:]
-    receiver_position = srir_mat['rcvPos'][:]
-    # these are second order ambisonic signals
-    # I am guessing the first channel contains the W component
-    srirs = srir_mat['srirs'][0, ...][:]
-
-# load the common slopes from the other mat files
-file_path = Path("resources/Georg_3room_FDTD/Common_Slope_Analysis_Results/")
-filename = 'cs_analysis_results_omni'
-freqs = [63, 125, 250, 500, 1000, 2000, 4000, 8000]
-
-common_t60 = []
-amplitudes_norm = []
-noise_floor_norm = []
-
-for i in range(len(freqs)):
-    full_path = file_path / f'{filename}_{freqs[i]}.mat'
-    with h5py.File(full_path.resolve(), 'r') as mat_file:
-        data = mat_file['analysisResults']
-        common_t60.append(data['commonDecayTimes'][:])
-        amplitudes_norm.append(data['aVals'][:])
-        noise_floor_norm.append(data['nVals'][:])
-
-# get custom CS amps and noise floor
-logger.info(
-    "Calculating unnormalised amplitudes and noise floor with least squares")
-amps_ls, noise_ls = calculate_cs_params_custom(
-    srirs.copy().T,
-    np.array(common_t60),
-    freqs,
-    sample_rate,
-    batch_size=receiver_position.shape[-1])
-
-# Convert the list to a NumPy array if needed
-data_dict = {
-    'fs': sample_rate,
-    'srcPos': source_position,
-    'rcvPos': receiver_position,
-    'srirs': srirs.T,
-    'band_centre_hz': freqs,
-    'common_decay_times': np.asarray(common_t60),
-    'amplitudes_norm': np.asarray(amplitudes_norm),
-    'amplitudes': amps_ls,
-    'noise_floor_norm': np.asarray(noise_floor_norm),
-    'noise_floor': noise_ls,
-}
-
-# Specify the output pickle file path
-pickle_file_path = Path("resources/Georg_3room_FDTD/srirs.pkl").resolve()
-
-# Write the data to a pickle file
-with open(pickle_file_path, 'wb') as pickle_file:
-    pickle.dump(data_dict, pickle_file)
-
-logger.info("Saved pickle file")
-
-save_subband_rirs(srirs.copy().T, sample_rate, np.asarray(common_t60),
-                  np.asarray(amplitudes_norm), np.asarray(noise_floor_norm),
-                  amps_ls, noise_ls, freqs, source_position, receiver_position)
-=======
 def main():
     """Main function to save the modified ThreeRoomDataset"""
     # This script converts the .mat file to pickle format which can be read much faster by Python
@@ -269,5 +197,4 @@
 
 
 if __name__ == '__main__':
-    main()
->>>>>>> 3986a96c
+    main()