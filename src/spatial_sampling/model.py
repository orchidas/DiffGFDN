--- conflicted
+++ resolved
@@ -106,11 +106,7 @@
     @torch.no_grad()
     def get_param_dict(self, x: Dict, normalise_weights: bool = False) -> Dict:
         """Return the parameters as a dict"""
-<<<<<<< HEAD
-        self.forward(x, normalise_weights=True)
-=======
         self.forward(x, normalise_weights=normalise_weights)
->>>>>>> 3ee20771
         param_np = {}
         param_np['beamformer_weights'] = self.weights.squeeze().cpu().numpy()
         # param_np['directional_weights'] = self.get_directional_amplitudes(
