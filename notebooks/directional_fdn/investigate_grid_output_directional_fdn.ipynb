--- conflicted
+++ resolved
@@ -49,11 +49,7 @@
    "source": [
     "config_path = 'data/config/directional_fdn/'\n",
     "fig_path = 'figures/directional_fdn/'\n",
-<<<<<<< HEAD
     "freq_to_plot = 63\n",
-=======
-    "freq_to_plot = 250\n",
->>>>>>> 3ee20771
     "config_name = f'treble_data_grid_training_{freq_to_plot}Hz_directional_fdn_grid_res=0.6m.yml'\n",
     "config_file = config_path + config_name\n",
     "config_dict = load_and_validate_config(config_file,\n",
@@ -155,23 +151,10 @@
     "plot_obj = InferDiffDirectionalFDN(room_data, config_dict, model, apply_filter_norm=True, edc_len_ms=2000)\n",
     "epoch = num_epochs\n",
     "\n",
-<<<<<<< HEAD
-=======
-    "pos_to_investigate = [6.4, 3.8, 1.5]\n",
-    "filename = f'est_beamformer_weights_({pos_to_investigate[0]:.2f}, {pos_to_investigate[1]:.2f}, {pos_to_investigate[2]:.2f}).png'\n",
-    "filename_true = f'true_directional_amps_({pos_to_investigate[0]:.2f}, {pos_to_investigate[1]:.2f}, {pos_to_investigate[2]:.2f}).png'\n",
-    "epoch = num_epochs\n",
-    "\n",
->>>>>>> 3ee20771
     "logger.info(f'Plotting EDC error for epoch number {num_epochs}')\n",
     "# get the model output\n",
     "est_points, est_dir_rirs = plot_obj.get_model_output(num_epochs)\n",
     "idx_in_valid_set = room_data.find_rec_idx_in_room_dataset(est_points.detach().cpu().numpy())\n",
-<<<<<<< HEAD
-=======
-    "rec_pos_idx = np.argwhere(\n",
-    "np.all(np.round(est_points.detach().cpu().numpy(), 2) == pos_to_investigate, axis=1))[0][0]\n",
->>>>>>> 3ee20771
     "\n",
     "# plot the EDC error for test set\n",
     "original_edc, est_edc = plot_obj.plot_edc_error_in_space(est_dir_rirs.detach().cpu().numpy(), \n",
@@ -186,11 +169,7 @@
    "id": "6",
    "metadata": {},
    "source": [
-<<<<<<< HEAD
     "### Plot true and learned directional amplitudes"
-=======
-    "### Plot the true and learned directional amplitudes"
->>>>>>> 3ee20771
    ]
   },
   {
@@ -200,7 +179,6 @@
    "metadata": {},
    "outputs": [],
    "source": [
-<<<<<<< HEAD
     "pos_to_investigate = [6.4, 3.8, 1.5]\n",
     "filename = f'est_beamformer_weights_({pos_to_investigate[0]:.2f}, {pos_to_investigate[1]:.2f}, {pos_to_investigate[2]:.2f}).png'\n",
     "filename_true = f'true_directional_amps_({pos_to_investigate[0]:.2f}, {pos_to_investigate[1]:.2f}, {pos_to_investigate[2]:.2f}).png'\n",
@@ -257,7 +235,6 @@
    "metadata": {},
    "outputs": [],
    "source": [
-    "# find amplitudes corresponding to the receiver position\n",
     "fig, ax = plt.subplots(room_data.num_directions, 1, figsize=(8, 20), sharey=True)  # rows, cols\n",
     "\n",
     "for j in range(room_data.num_directions):\n",
@@ -269,89 +246,6 @@
     "fig.text(0.04, 0.5, 'EDC (dB)', va='center', rotation='vertical')\n",
     "# increase space between subplots\n",
     "fig.subplots_adjust(hspace=1.5)  # increase vertical spacing"
-=======
-    "dir_gains = np.einsum('bkn, nj -> bjk', plot_obj.all_output_sh_gains[num_epochs],\n",
-    "                         model.sh_output_scalars.analysis_matrix.T)\n",
-    "plot_obj.plot_beamformer_output(room_data.amplitudes, filename_true, pos_to_investigate)\n",
-    "plot_obj.plot_beamformer_output(dir_gains, filename, pos_to_investigate)"
->>>>>>> 3ee20771
-   ]
-  },
-  {
-   "cell_type": "markdown",
-   "id": "12",
-   "metadata": {},
-   "source": [
-    "### Plot the estimated RIR's energy in different directions"
-   ]
-  },
-  {
-   "cell_type": "code",
-   "execution_count": null,
-   "id": "13",
-   "metadata": {},
-   "outputs": [],
-   "source": [
-<<<<<<< HEAD
-    "all_learned_params = plot_obj.all_learned_params\n",
-    "learned_dir_gains = plot_obj.all_output_dir_gains\n",
-    "\n",
-    "init_dir_gains = learned_dir_gains[0][rec_pos_idx]\n",
-    "final_dir_gains = learned_dir_gains[-1][rec_pos_idx]"
-=======
-    "# Compute energy per sector\n",
-    "energies = np.sum(est_dir_rirs[rec_pos_idx, ...].cpu().numpy()**2, axis=1)\n",
-    "\n",
-    "azimuths = room_data.sph_directions[0, ...]\n",
-    "elevations = np.pi/2 - room_data.sph_directions[1, ...]\n",
-    "\n",
-    "plt.figure(figsize=(6,4))\n",
-    "plt.scatter(np.degrees(azimuths), np.degrees(elevations), \n",
-    "            c=10*np.log10(energies/np.max(energies)), cmap='viridis', s=200)\n",
-    "plt.colorbar(label='Energy (dB)')\n",
-    "plt.xlabel('Azimuth (deg)')\n",
-    "plt.ylabel('Elevation (deg)')\n",
-    "plt.title('Directional RIR Energy')\n",
-    "plt.show()"
-   ]
-  },
-  {
-   "cell_type": "markdown",
-   "id": "10",
-   "metadata": {},
-   "source": [
-    "#### Investigate EDC fit at a single position"
->>>>>>> 3ee20771
-   ]
-  },
-  {
-   "cell_type": "code",
-   "execution_count": null,
-<<<<<<< HEAD
-   "id": "14",
-   "metadata": {},
-   "outputs": [],
-   "source": [
-    "print(init_dir_gains)\n",
-    "print(final_dir_gains)\n",
-    "print(room_data.amplitudes[rec_pos_idx, ...])"
-=======
-   "id": "11",
-   "metadata": {},
-   "outputs": [],
-   "source": [
-    "fig, ax = plt.subplots(room_data.num_directions, 1, figsize=(8, 20), sharey=True)  # rows, cols\n",
-    "\n",
-    "for j in range(room_data.num_directions):\n",
-    "    ax[j].plot(original_edc[rec_pos_idx, j, :])\n",
-    "    ax[j].plot(est_edc[rec_pos_idx, j, :])\n",
-    "    ax[j].set_title(f'Direction = {j+1}')\n",
-    "\n",
-    "ax[-1].set_xlabel('Time (samples)')\n",
-    "fig.text(0.04, 0.5, 'EDC (dB)', va='center', rotation='vertical')\n",
-    "# increase space between subplots\n",
-    "fig.subplots_adjust(hspace=1.5)  # increase vertical spacing"
->>>>>>> 3ee20771
    ]
   }
  ],
