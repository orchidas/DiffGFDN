{
 "cells": [
  {
   "cell_type": "code",
   "execution_count": null,
   "id": "0",
   "metadata": {},
   "outputs": [],
   "source": [
    "import torch\n",
    "import numpy as np\n",
    "import pandas as pd\n",
    "import spaudiopy as sp\n",
    "from pathlib import Path\n",
    "import pickle\n",
    "import soundfile as sf\n",
    "from copy import deepcopy\n",
    "from loguru import logger\n",
    "import matplotlib.pyplot as plt\n",
    "from dataclasses import dataclass, field\n",
    "from numpy.typing import ArrayLike, NDArray\n",
    "from typing import List\n",
    "from scipy.fft import rfft, irfft\n",
    "import spaudiopy as spa\n",
    "from tqdm import tqdm\n",
    "\n",
    "\n",
    "import os\n",
    "os.chdir('../..')\n",
    "from spatial_sampling.dataloader import SpatialThreeRoomDataset, SpatialRoomDataset, load_dataset\n",
    "from src.sofa_parser import HRIRSOFAReader, SRIRSOFAWriter, convert_srir_to_brir\n",
    "from src.sound_examples import binaural_dynamic_rendering\n",
    "from src.dataclass import NAFDatasetUnpickler, NAFDatasetTrain, NAFDatasetInfer\n",
    "\n",
    "from diff_gfdn.config.config import DiffGFDNConfig\n",
    "from diff_gfdn.inference import infer_all_octave_bands_directional_fdn\n",
    "from diff_gfdn.plot import plot_edc_error_in_space, plot_edr_error_in_space, order_position_matrices\n",
    "from diff_gfdn.utils import ms_to_samps, db\n",
    "from diff_gfdn.config.config_loader import load_and_validate_config\n",
    "\n",
    "from slope2noise.utils import schroeder_backward_int\n",
    "from slope2noise.generate import shaped_wgn"
   ]
  },
  {
   "cell_type": "code",
   "execution_count": null,
   "id": "1",
   "metadata": {},
   "outputs": [],
   "source": [
    "out_path = 'output/directional_fdn/'\n",
    "room_data_pkl_path = Path('resources/Georg_3room_FDTD/srirs_spatial.pkl').resolve()\n",
    "config_path = Path('data/config/directional_fdn/').resolve()\n",
    "fig_path = Path('figures/directional_fdn').resolve()\n",
    "save_path = Path('resources/Georg_3room_FDTD').resolve()"
   ]
  },
  {
   "cell_type": "code",
   "execution_count": null,
   "id": "2",
   "metadata": {},
   "outputs": [],
   "source": [
    "freqs_list = [63, 125, 250, 500, 1000, 2000, 4000, 8000]\n",
    "grid_resolution_m = 0.6\n",
    "config_dicts = []\n",
    "\n",
    "for k in range(len(freqs_list)):\n",
    "    config_name = f'/treble_data_grid_training_{freqs_list[k]}Hz_directional_fdn_grid_res={grid_resolution_m:.1f}m.yml'\n",
    "    cur_config_dict = load_and_validate_config(str(config_path) + config_name, DiffGFDNConfig)\n",
    "    config_dicts.append(cur_config_dict)\n",
    "    \n",
    "hrtf_path = Path('resources/HRTF/48kHz/KEMAR_Knowl_EarSim_SmallEars_FreeFieldComp_48kHz.sofa')\n",
    "\n",
    "# get the original dataset\n",
    "room_data = SpatialThreeRoomDataset(room_data_pkl_path)\n",
    "\n",
    "# get the HRTF\n",
    "hrtf_reader = HRIRSOFAReader(hrtf_path)\n",
    "\n",
    "if hrtf_reader.fs != room_data.sample_rate:\n",
    "    logger.info(\n",
    "            f\"Resampling HRTFs to {room_data.sample_rate:.0f} Hz\")\n",
    "    hrtf_reader.resample_hrirs(room_data.sample_rate)"
   ]
  },
  {
   "cell_type": "markdown",
   "id": "3",
   "metadata": {},
   "source": [
    "### Get BRIRs from trained DFDNs / NAFs"
   ]
  },
  {
   "cell_type": "code",
   "execution_count": null,
   "id": "4",
   "metadata": {},
   "outputs": [],
   "source": [
    "# these are the only directions in NAF\n",
    "head_orientations = np.zeros((4, 2))\n",
    "head_orientations[:, 0] = np.array([0, 90, 180, 270])\n",
    "num_ori = head_orientations.shape[0]\n",
    "num_ears = 2\n",
    "error_edc = {}\n",
    "error_edr = {}\n",
    "leave_out_samps = ms_to_samps(5,room_data.sample_rate)\n",
    "mixing_time_samps = ms_to_samps(room_data.mixing_time_ms, room_data.sample_rate)\n",
    "trunc_at = ms_to_samps(2000, room_data.sample_rate)\n",
    "\n",
    "method = 'dfdn'\n",
    "logger.info(f\"Creating BRIRs for spacing = {grid_resolution_m:.1f}m\")\n",
    "if method == 'dfdn':\n",
<<<<<<< HEAD
    "    brir_pkl_path = f'{save_path}/diff_dfdn_pred_brirs_test_pos_only_dir_gains_no_gain_comp_grid_spacing={grid_resolution_m:.1f}m.pkl'\n",
=======
    "    brir_pkl_path = f'{save_path}/diff_dfdn_pred_brirs_test_pos_only_no_gain_comp_grid_spacing={grid_resolution_m:.1f}m.pkl'\n",
>>>>>>> 3ee20771
    "elif method == 'naf':\n",
    "    brir_pkl_path = f'{save_path}/naf_dataset_infer_grid_spacing={grid_resolution_m:.1f}m.pkl'\n",
    "\n",
    "# ref_pkl_path = f'{save_path}/cs_pred_brirs_test_pos_only_grid_spacing={grid_resolution_m:.1f}m.pkl'\n",
    "ref_pkl_path = f'{save_path}/naf_dataset_grid_spacing={grid_resolution_m:.1f}m.pkl'\n",
    "cur_key = f'diff_dfdn_grid_spacing={grid_resolution_m:.1f}'\n",
    "error_edc[cur_key] = np.zeros((num_ori, num_ears))\n",
    "\n",
    "with open(ref_pkl_path, \"rb\") as f:\n",
    "    ref_naf_dataset = NAFDatasetUnpickler(f).load()\n",
    "infer_pos_list = ref_naf_dataset.infer_receiver_pos"
   ]
  },
  {
   "cell_type": "code",
   "execution_count": null,
   "id": "5",
   "metadata": {},
   "outputs": [],
   "source": [
    "save_pkl_path = f'{out_path}/pred_ambi_rirs_test_pos_only_no_gain_comp_grid_res={grid_resolution_m:.1f}m/'\n",
    "freqs_list = room_data.band_centre_hz\n",
    "pred_cs_room_data = infer_all_octave_bands_directional_fdn(freqs_list,                                                        \n",
    "                                                           config_dicts, \n",
    "                                                           save_pkl_path, \n",
    "                                                           room_data, \n",
    "                                                           rec_pos_list=ref_naf_dataset.infer_receiver_pos,\n",
    "                                                          )"
   ]
  },
  {
   "cell_type": "code",
   "execution_count": null,
   "id": "6",
   "metadata": {},
   "outputs": [],
   "source": [
    "if os.path.exists(brir_pkl_path):\n",
    "    logger.info(f'BRIRs already saved for grid spacing = {grid_resolution_m:.1f}m')\n",
    "    with open(brir_pkl_path, \"rb\") as f:\n",
    "        brir_dataset = NAFDatasetUnpickler(f).load()\n",
    "    pred_brirs = brir_dataset.infer_brirs\n",
<<<<<<< HEAD
    "    pred_cs_room_data = deepcopy(room_data)\n",
    "    pred_cs_room_data.update_receiver_pos(infer_pos_list)\n",
    "else:\n",
    "    save_pkl_path = f'{out_path}pred_ambi_rirs_test_pos_only_dir_gains_no_gain_comp_grid_res={grid_resolution_m:.1f}m'\n",
    "    pred_cs_room_data = infer_all_octave_bands_directional_fdn(freqs_list,                                                        \n",
    "                                                               config_dicts, \n",
    "                                                               save_pkl_path, \n",
    "                                                               room_data, \n",
    "                                                               rec_pos_list=ref_naf_dataset.infer_receiver_pos,\n",
    "                                                              )\n",
    "  "
   ]
  },
  {
   "cell_type": "code",
   "execution_count": null,
   "id": "6",
   "metadata": {},
   "outputs": [],
   "source": [
=======
    "else:    \n",
>>>>>>> 3ee20771
    "    pred_brirs = convert_srir_to_brir(pred_cs_room_data.rirs, hrtf_reader, head_orientations)\n",
    "    # ensure the position ordering is correct\n",
    "    logger.info(\"Ordering position data...\")\n",
    "    correct_pos_order = order_position_matrices(ref_naf_dataset.infer_receiver_pos, pred_cs_room_data.receiver_position)\n",
    "    pred_brirs = pred_brirs[correct_pos_order, ...]\n",
    "    # save dataset\n",
    "    dfdn_brir_dataset = NAFDatasetInfer(head_orientations[:, 0],\n",
    "                                       ref_naf_dataset.num_infer_receivers,\n",
    "                                       ref_naf_dataset.infer_receiver_pos,\n",
    "                                       gt_brirs = ref_naf_dataset.infer_brirs,\n",
    "                                       infer_brirs = pred_brirs\n",
    "                                       )\n",
    "    with open(brir_pkl_path, \"wb\") as f:\n",
    "        pickle.dump(dfdn_brir_dataset, f)"
   ]
  },
  {
   "cell_type": "markdown",
   "id": "7",
   "metadata": {},
   "source": [
    "### Plot an example BRIR for testing"
   ]
  },
  {
   "cell_type": "code",
   "execution_count": null,
   "id": "8",
   "metadata": {},
   "outputs": [],
   "source": [
    "time_slice_idx = np.arange(mixing_time_samps, trunc_at-leave_out_samps, dtype=np.int32)\n",
    "\n",
    "for ori in range(4):\n",
    "    true_brir = ref_naf_dataset.infer_brirs[22, ori, time_slice_idx, :]\n",
    "    pred_brir = pred_brirs[22, ori, time_slice_idx, :]\n",
    "    true_brir_edc = db(schroeder_backward_int(true_brir, time_axis=-2, normalize=True), is_squared=True)\n",
    "    pred_brir_edc = db(schroeder_backward_int(pred_brir, time_axis=-2, normalize=True), is_squared=True)\n",
    "    \n",
    "    plt.figure()\n",
    "    plt.plot(true_brir_edc)\n",
    "    plt.plot(pred_brir_edc)\n",
    "    plt.xlabel('Time (samples)')\n",
    "    plt.ylabel('Magnitude (dB')\n",
    "    plt.title(f'EDC for orientation = {head_orientations[ori, 0]:.0f}')\n",
    "    plt.legend(['Ref L', 'Ref R', 'Pred L', 'Pred R'])\n",
    "\n",
    "# sf.write(Path(f'{out_path}sound_examples/true_brir_grid_res={grid_resolution_m}m.wav').resolve(), true_brir, room_data.sample_rate)\n",
    "# sf.write(Path(f'{out_path}sound_examples/pred_brir_directional_fdn_grid_res={grid_resolution_m}m.wav').resolve(), pred_brir, room_data.sample_rate)"
   ]
  },
  {
   "cell_type": "markdown",
   "id": "9",
   "metadata": {},
   "source": [
    "### Plot the ground truth, CS model predicted and DiffGFDN predicted SRIR EDCs at a particular position"
   ]
  },
  {
   "cell_type": "code",
   "execution_count": null,
<<<<<<< HEAD
   "id": "9",
=======
   "id": "10",
>>>>>>> 3ee20771
   "metadata": {},
   "outputs": [],
   "source": [
    "def get_srir_envelopes_from_cs_model(room_data: SpatialRoomDataset, amps: NDArray):\n",
    "    \"\"\"\n",
    "    For a particular position, generate SRIR EDCs predicted by the common slopes model\n",
    "    \"\"\"\n",
    "    tvals_exp = np.repeat(room_data.common_decay_times,\n",
    "                           room_data.num_directions,\n",
    "                           axis=1).transpose(1, -1, 0)\n",
    "    amps_reshape = amps.transpose(1, 0, -1)\n",
    "    _, drir = shaped_wgn(tvals_exp, \n",
    "                      amps_reshape, \n",
    "                      room_data.sample_rate, \n",
    "                      room_data.rir_length,\n",
    "                      f_bands=room_data.band_centre_hz)\n",
    "\n",
    "    modal_weights = sp.sph.cardioid_modal_weights(room_data.ambi_order)\n",
    "    [sph_an_matrix, sph_syn_matrix] = sp.sph.design_sph_filterbank(room_data.ambi_order,\n",
    "                                      room_data.sph_directions[0, :],\n",
    "                                      np.pi / 2 - room_data.sph_directions[1, :],\n",
    "                                      modal_weights,\n",
    "                                      mode='energy')\n",
    "    srir =  np.einsum('kn, nt -> kt', sph_syn_matrix, drir)\n",
    "    srir_envelopes = schroeder_backward_int(srir, normalize=False)\n",
    "    return srir_envelopes"
   ]
  },
  {
   "cell_type": "code",
   "execution_count": null,
<<<<<<< HEAD
   "id": "10",
=======
   "id": "11",
>>>>>>> 3ee20771
   "metadata": {},
   "outputs": [],
   "source": [
    "pos_to_investigate = [6.4, 3.8, 1.5]\n",
    "\n",
    "# find amplitudes corresponding to the receiver position\n",
    "rec_pos_idx = np.argwhere(\n",
    "    np.all(np.round(room_data.receiver_position,2) == pos_to_investigate, axis=1))[0]\n",
    "rec_pos_idx_pred = np.argwhere(\n",
    "    np.all(np.round(pred_cs_room_data.receiver_position,2) == pos_to_investigate, axis=1))[0]\n",
    "cur_amps = room_data.amplitudes[rec_pos_idx_pred].squeeze()\n",
    "\n",
    "true_srir = room_data.rirs[rec_pos_idx, :, time_slice_idx].squeeze()\n",
    "pred_srir = pred_cs_room_data.rirs[rec_pos_idx_pred, :, mixing_time_samps:].squeeze()\n",
    "\n",
    "true_srir_edc = db(schroeder_backward_int(true_srir.copy(), time_axis=0, normalize=False), is_squared=True)\n",
    "pred_srir_edc = db(schroeder_backward_int(pred_srir.copy(), time_axis=-1, normalize=False), is_squared=True)\n",
    "ref_srir_cs_edc = db(get_srir_envelopes_from_cs_model(room_data, cur_amps.copy())[..., :trunc_at-leave_out_samps], is_squared=True)\n",
    "\n",
    "fig, ax = plt.subplots((room_data.ambi_order + 1)**2, 1, figsize=(8, 20), sharey=True)  # rows, cols\n",
    "for j in range((room_data.ambi_order + 1)**2):\n",
    "    ax[j].plot(true_srir_edc[:, j], label='GT')\n",
    "    ax[j].plot(ref_srir_cs_edc[j, :], label='CS model')\n",
    "    ax[j].plot(pred_srir_edc[j, :], label='DiffGFDN')\n",
    "    ax[j].set_title(f'Channel = {j+1}')\n",
    "\n",
    "ax[-1].set_xlabel('Time (samples)')\n",
    "ax[-1].legend()\n",
    "fig.text(0.04, 0.5, 'EDC (dB)', va='center', rotation='vertical')\n",
    "# increase space between subplots\n",
    "fig.subplots_adjust(hspace=1.5)  # increase vertical spacing"
   ]
  },
  {
   "cell_type": "markdown",
<<<<<<< HEAD
   "id": "11",
=======
   "id": "12",
>>>>>>> 3ee20771
   "metadata": {},
   "source": [
    "### Calculate overall EDC error"
   ]
  },
  {
   "cell_type": "code",
   "execution_count": null,
<<<<<<< HEAD
   "id": "12",
=======
   "id": "13",
>>>>>>> 3ee20771
   "metadata": {},
   "outputs": [],
   "source": [
    "# now plot the EDC error per orientation and ear\n",
    "time_slice_idx = np.arange(mixing_time_samps, mixing_time_samps + trunc_at-leave_out_samps, dtype=np.int32)\n",
    "\n",
    "for ori in range(head_orientations.shape[0]):\n",
    "    for ear in range(2):\n",
    "        cur_room_data = deepcopy(room_data)\n",
    "        cur_room_data.update_receiver_pos(infer_pos_list)\n",
    "        cur_room_data.update_rirs(ref_naf_dataset.infer_brirs[:, ori, time_slice_idx, ear])\n",
    "        cur_brirs = np.squeeze(pred_brirs[:, ori, time_slice_idx, ear])\n",
    "\n",
    "        save_path_edc = f'{fig_path}/edc_error_{method}_brir_ori={int(head_orientations[ori, 0])}_ear={ear}_grid_spacing={grid_resolution_m:.1f}m.png'\n",
    "        save_path_edr = f'{fig_path}/edr_error_{method}_brir_ori={int(head_orientations[ori, 0])}_ear={ear}_grid_spacing={grid_resolution_m:.1f}m.png'\n",
    "        \n",
    "        ## NOTE- IT IS VERY IMPORTANT TO SET NORM_EDC = TRUE.\n",
    "        #This is because the MLPs were trained on EDCs created from the common slope parameters(this reduced the amount of\n",
    "        #data to be loaded during training and sped it up considerably). Now, the common slope amps have been normalised\n",
    "        #in the downloaded dataset. Therefore, the scale of the predicted and true EDC won't match unless we normalise the EDCs.\n",
    "        \n",
    "        err_edc = plot_edc_error_in_space(cur_room_data, cur_brirs, infer_pos_list, scatter=True, \n",
    "                                          pos_sorted=True, save_path=save_path_edc, norm_edc=True)\n",
    "        error_edc[cur_key][ori, ear] = err_edc"
   ]
  },
  {
   "cell_type": "code",
   "execution_count": null,
   "id": "14",
   "metadata": {},
   "outputs": [],
   "source": [
    "logger.info(f'Overall EDC errors for grid spacing = {grid_resolution_m:.1f}m are {np.round(error_edc[cur_key], 3)}')"
   ]
  }
 ],
 "metadata": {
  "kernelspec": {
   "display_name": "Python 3 (ipykernel)",
   "language": "python",
   "name": "python3"
  },
  "language_info": {
   "codemirror_mode": {
    "name": "ipython",
    "version": 3
   },
   "file_extension": ".py",
   "mimetype": "text/x-python",
   "name": "python",
   "nbconvert_exporter": "python",
   "pygments_lexer": "ipython3",
   "version": "3.12.4"
  }
 },
 "nbformat": 4,
 "nbformat_minor": 5
}<|MERGE_RESOLUTION|>--- conflicted
+++ resolved
@@ -30,6 +30,7 @@
     "from spatial_sampling.dataloader import SpatialThreeRoomDataset, SpatialRoomDataset, load_dataset\n",
     "from src.sofa_parser import HRIRSOFAReader, SRIRSOFAWriter, convert_srir_to_brir\n",
     "from src.sound_examples import binaural_dynamic_rendering\n",
+    "from src.convert_mat_to_pkl_ambi import process_srirs\n",
     "from src.dataclass import NAFDatasetUnpickler, NAFDatasetTrain, NAFDatasetInfer\n",
     "\n",
     "from diff_gfdn.config.config import DiffGFDNConfig\n",
@@ -115,11 +116,7 @@
     "method = 'dfdn'\n",
     "logger.info(f\"Creating BRIRs for spacing = {grid_resolution_m:.1f}m\")\n",
     "if method == 'dfdn':\n",
-<<<<<<< HEAD
     "    brir_pkl_path = f'{save_path}/diff_dfdn_pred_brirs_test_pos_only_dir_gains_no_gain_comp_grid_spacing={grid_resolution_m:.1f}m.pkl'\n",
-=======
-    "    brir_pkl_path = f'{save_path}/diff_dfdn_pred_brirs_test_pos_only_no_gain_comp_grid_spacing={grid_resolution_m:.1f}m.pkl'\n",
->>>>>>> 3ee20771
     "elif method == 'naf':\n",
     "    brir_pkl_path = f'{save_path}/naf_dataset_infer_grid_spacing={grid_resolution_m:.1f}m.pkl'\n",
     "\n",
@@ -162,30 +159,7 @@
     "    with open(brir_pkl_path, \"rb\") as f:\n",
     "        brir_dataset = NAFDatasetUnpickler(f).load()\n",
     "    pred_brirs = brir_dataset.infer_brirs\n",
-<<<<<<< HEAD
-    "    pred_cs_room_data = deepcopy(room_data)\n",
-    "    pred_cs_room_data.update_receiver_pos(infer_pos_list)\n",
-    "else:\n",
-    "    save_pkl_path = f'{out_path}pred_ambi_rirs_test_pos_only_dir_gains_no_gain_comp_grid_res={grid_resolution_m:.1f}m'\n",
-    "    pred_cs_room_data = infer_all_octave_bands_directional_fdn(freqs_list,                                                        \n",
-    "                                                               config_dicts, \n",
-    "                                                               save_pkl_path, \n",
-    "                                                               room_data, \n",
-    "                                                               rec_pos_list=ref_naf_dataset.infer_receiver_pos,\n",
-    "                                                              )\n",
-    "  "
-   ]
-  },
-  {
-   "cell_type": "code",
-   "execution_count": null,
-   "id": "6",
-   "metadata": {},
-   "outputs": [],
-   "source": [
-=======
     "else:    \n",
->>>>>>> 3ee20771
     "    pred_brirs = convert_srir_to_brir(pred_cs_room_data.rirs, hrtf_reader, head_orientations)\n",
     "    # ensure the position ordering is correct\n",
     "    logger.info(\"Ordering position data...\")\n",
@@ -248,11 +222,7 @@
   {
    "cell_type": "code",
    "execution_count": null,
-<<<<<<< HEAD
-   "id": "9",
-=======
    "id": "10",
->>>>>>> 3ee20771
    "metadata": {},
    "outputs": [],
    "source": [
@@ -284,11 +254,7 @@
   {
    "cell_type": "code",
    "execution_count": null,
-<<<<<<< HEAD
-   "id": "10",
-=======
    "id": "11",
->>>>>>> 3ee20771
    "metadata": {},
    "outputs": [],
    "source": [
@@ -302,7 +268,9 @@
     "cur_amps = room_data.amplitudes[rec_pos_idx_pred].squeeze()\n",
     "\n",
     "true_srir = room_data.rirs[rec_pos_idx, :, time_slice_idx].squeeze()\n",
-    "pred_srir = pred_cs_room_data.rirs[rec_pos_idx_pred, :, mixing_time_samps:].squeeze()\n",
+    "pred_drir = pred_cs_room_data.rirs[rec_pos_idx_pred, :, mixing_time_samps:]\n",
+    "pred_srir = process_srirs(pred_drir.transpose(1, -1, 0), room_data.ambi_order, np.rad2deg(room_data.sph_direction), mode='synthesis')\n",
+    "pred_srir = pred_srir.transpose(-1, 0, 1).squeeze()\n",
     "\n",
     "true_srir_edc = db(schroeder_backward_int(true_srir.copy(), time_axis=0, normalize=False), is_squared=True)\n",
     "pred_srir_edc = db(schroeder_backward_int(pred_srir.copy(), time_axis=-1, normalize=False), is_squared=True)\n",
@@ -324,11 +292,7 @@
   },
   {
    "cell_type": "markdown",
-<<<<<<< HEAD
-   "id": "11",
-=======
    "id": "12",
->>>>>>> 3ee20771
    "metadata": {},
    "source": [
     "### Calculate overall EDC error"
@@ -337,11 +301,7 @@
   {
    "cell_type": "code",
    "execution_count": null,
-<<<<<<< HEAD
-   "id": "12",
-=======
    "id": "13",
->>>>>>> 3ee20771
    "metadata": {},
    "outputs": [],
    "source": [
